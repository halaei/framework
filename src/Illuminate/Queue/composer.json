--- conflicted
+++ resolved
@@ -15,23 +15,13 @@
     ],
     "require": {
         "php": ">=5.5.9",
-<<<<<<< HEAD
         "illuminate/console": "5.2.*",
         "illuminate/container": "5.2.*",
         "illuminate/contracts": "5.2.*",
         "illuminate/support": "5.2.*",
         "nesbot/carbon": "~1.20",
-        "symfony/process": "2.8.*|3.0.*"
-=======
-        "illuminate/console": "5.1.*",
-        "illuminate/contracts": "5.1.*",
-        "illuminate/container": "5.1.*",
-        "illuminate/http": "5.1.*",
-        "illuminate/support": "5.1.*",
-        "symfony/process": "2.7.*",
-        "symfony/debug": "2.7.*",
-        "nesbot/carbon": "~1.19"
->>>>>>> b45df80e
+        "symfony/process": "2.8.*|3.0.*",
+        "symfony/debug": "2.8.*|3.0.*"
     },
     "autoload": {
         "psr-4": {
