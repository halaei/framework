--- conflicted
+++ resolved
@@ -199,14 +199,8 @@
     protected function stopIfNecessary(WorkerOptions $options, $lastRestart, $job = null)
     {
         if ($this->shouldQuit) {
-<<<<<<< HEAD
-            $this->kill();
-        }
-        if ($this->memoryExceeded($options->memory)) {
-=======
             $this->stop();
         } elseif ($this->memoryExceeded($options->memory)) {
->>>>>>> df38587e
             $this->stop(12);
         } elseif ($this->queueShouldRestart($lastRestart)) {
             $this->stop();
