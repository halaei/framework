--- conflicted
+++ resolved
@@ -37,16 +37,10 @@
         }
     },
     "suggest": {
-<<<<<<< HEAD
         "illuminate/filesystem": "Required to use the composer class (5.7.*).",
+        "ramsey/uuid": "Required to use Str::uuid() (^3.7).",
         "symfony/process": "Required to use the composer class (^4.1).",
         "symfony/var-dumper": "Required to use the dd function (^4.1)."
-=======
-        "illuminate/filesystem": "Required to use the composer class (5.6.*).",
-        "ramsey/uuid": "Required to use Str::uuid() (^3.7).",
-        "symfony/process": "Required to use the composer class (~4.0).",
-        "symfony/var-dumper": "Required to use the dd function (~4.0)."
->>>>>>> e9a7fe77
     },
     "config": {
         "sort-packages": true
