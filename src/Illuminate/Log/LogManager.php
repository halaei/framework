--- conflicted
+++ resolved
@@ -287,14 +287,9 @@
     {
         return new Monolog($this->parseChannel($config), [
             $this->prepareHandler(new SyslogHandler(
-<<<<<<< HEAD
                 Str::snake($this->app['config']['app.name'], '-'),
                 $config['facility'] ?? LOG_USER, $this->level($config)
-            )),
-=======
-                $this->app['config']['app.name'], $config['facility'] ?? LOG_USER, $this->level($config)
             ), $config),
->>>>>>> b714370b
         ]);
     }
 
