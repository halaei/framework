<?php namespace Illuminate\Database;

class MySqlConnection extends Connection {

	/**
	 * Get a schema builder instance for the connection.
	 *
	 * @return \Illuminate\Database\Schema\Builder
	 */
	public function getSchemaBuilder()
	{
		if (is_null($this->schemaGrammar)) { $this->useDefaultSchemaGrammar(); }

		return new Schema\MySqlBuilder($this);
	}

	/**
	 * Get the default query grammar instance.
	 *
	 * @return \Illuminate\Database\Query\Grammars\Grammars\Grammar
	 */
	protected function getDefaultQueryGrammar()
	{
		return $this->withTablePrefix(new Query\Grammars\MySqlGrammar);
	}

	/**
	 * Get the default schema grammar instance.
	 *
	 * @return \Illuminate\Database\Schema\Grammars\Grammar
	 */
	protected function getDefaultSchemaGrammar()
	{
		return $this->withTablePrefix(new Schema\Grammars\MySqlGrammar);
	}

	/**
	 * Get the default post processor instance.
<<<<<<< HEAD
=======
	 *
	 * @return \Illuminate\Database\Query\Processors\Processor
	 */
	protected function getDefaultPostProcessor()
	{
		return new Query\Processors\MySqlProcessor;
	}

	/**
	 * Get the Doctrine DBAL driver.
>>>>>>> 84332389
	 *
	 * @return \Illuminate\Database\Query\Processors\Processor
	 */
	protected function getDefaultPostProcessor()
	{
		return new Query\Processors\MySqlProcessor;
	}

}<|MERGE_RESOLUTION|>--- conflicted
+++ resolved
@@ -36,8 +36,6 @@
 
 	/**
 	 * Get the default post processor instance.
-<<<<<<< HEAD
-=======
 	 *
 	 * @return \Illuminate\Database\Query\Processors\Processor
 	 */
@@ -48,13 +46,12 @@
 
 	/**
 	 * Get the Doctrine DBAL driver.
->>>>>>> 84332389
 	 *
-	 * @return \Illuminate\Database\Query\Processors\Processor
+	 * @return \Doctrine\DBAL\Driver
 	 */
-	protected function getDefaultPostProcessor()
+	protected function getDoctrineDriver()
 	{
-		return new Query\Processors\MySqlProcessor;
+		return new \Doctrine\DBAL\Driver\PDOMySql\Driver;
 	}
 
 }