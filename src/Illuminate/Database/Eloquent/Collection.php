--- conflicted
+++ resolved
@@ -84,45 +84,6 @@
     }
 
     /**
-<<<<<<< HEAD
-     * Get the max value of a given key.
-     *
-     * @param  string  $key
-     * @return mixed
-     */
-    public function max($key)
-    {
-        return $this->reduce(function ($result, $item) use ($key) {
-            return is_null($result) || $item->{$key} > $result ? $item->{$key} : $result;
-        });
-    }
-
-    /**
-     * Get the min value of a given key.
-     *
-     * @param  string  $key
-     * @return mixed
-     */
-    public function min($key)
-    {
-        return $this->reduce(function ($result, $item) use ($key) {
-            return is_null($result) || $item->{$key} < $result ? $item->{$key} : $result;
-        });
-=======
-     * Fetch a nested element of the collection.
-     *
-     * @param  string  $key
-     * @return static
-     *
-     * @deprecated since version 5.1. Use pluck instead.
-     */
-    public function fetch($key)
-    {
-        return new static(array_fetch($this->toArray(), $key));
->>>>>>> 059605df
-    }
-
-    /**
      * Get the array of primary keys.
      *
      * @return array
