<?php

namespace Illuminate\Database\Query;

use Closure;
use DateTimeInterface;
use Illuminate\Contracts\Support\Arrayable;
use Illuminate\Database\Concerns\BuildsQueries;
use Illuminate\Database\Concerns\ExplainsQueries;
use Illuminate\Database\ConnectionInterface;
use Illuminate\Database\Eloquent\Builder as EloquentBuilder;
use Illuminate\Database\Eloquent\Relations\Relation;
use Illuminate\Database\Query\Grammars\Grammar;
use Illuminate\Database\Query\Processors\Processor;
use Illuminate\Pagination\Paginator;
use Illuminate\Support\Arr;
use Illuminate\Support\Collection;
use Illuminate\Support\LazyCollection;
use Illuminate\Support\Str;
use Illuminate\Support\Traits\ForwardsCalls;
use Illuminate\Support\Traits\Macroable;
use InvalidArgumentException;
use RuntimeException;

class Builder
{
    use BuildsQueries, ExplainsQueries, ForwardsCalls, Macroable {
        __call as macroCall;
    }

    /**
     * The database connection instance.
     *
     * @var \Illuminate\Database\ConnectionInterface
     */
    public $connection;

    /**
     * The database query grammar instance.
     *
     * @var \Illuminate\Database\Query\Grammars\Grammar
     */
    public $grammar;

    /**
     * The database query post processor instance.
     *
     * @var \Illuminate\Database\Query\Processors\Processor
     */
    public $processor;

    /**
     * The current query value bindings.
     *
     * @var array
     */
    public $bindings = [
        'select' => [],
        'from' => [],
        'join' => [],
        'where' => [],
        'groupBy' => [],
        'having' => [],
        'order' => [],
        'union' => [],
        'unionOrder' => [],
    ];

    /**
     * An aggregate function and column to be run.
     *
     * @var array
     */
    public $aggregate;

    /**
     * The columns that should be returned.
     *
     * @var array
     */
    public $columns;

    /**
     * Indicates if the query returns distinct results.
     *
     * Occasionally contains the columns that should be distinct.
     *
     * @var bool|array
     */
    public $distinct = false;

    /**
     * The table which the query is targeting.
     *
     * @var string
     */
    public $from;

    /**
     * The table joins for the query.
     *
     * @var array
     */
    public $joins;

    /**
     * The where constraints for the query.
     *
     * @var array
     */
    public $wheres = [];

    /**
     * The groupings for the query.
     *
     * @var array
     */
    public $groups;

    /**
     * The having constraints for the query.
     *
     * @var array
     */
    public $havings;

    /**
     * The orderings for the query.
     *
     * @var array
     */
    public $orders;

    /**
     * The maximum number of records to return.
     *
     * @var int
     */
    public $limit;

    /**
     * The number of records to skip.
     *
     * @var int
     */
    public $offset;

    /**
     * The query union statements.
     *
     * @var array
     */
    public $unions;

    /**
     * The maximum number of union records to return.
     *
     * @var int
     */
    public $unionLimit;

    /**
     * The number of union records to skip.
     *
     * @var int
     */
    public $unionOffset;

    /**
     * The orderings for the union query.
     *
     * @var array
     */
    public $unionOrders;

    /**
     * Indicates whether row locking is being used.
     *
     * @var string|bool
     */
    public $lock;

    /**
     * All of the available clause operators.
     *
     * @var string[]
     */
    public $operators = [
        '=', '<', '>', '<=', '>=', '<>', '!=', '<=>',
        'like', 'like binary', 'not like', 'ilike',
        '&', '|', '^', '<<', '>>',
        'rlike', 'not rlike', 'regexp', 'not regexp',
        '~', '~*', '!~', '!~*', 'similar to',
        'not similar to', 'not ilike', '~~*', '!~~*',
    ];

    /**
     * Whether use write pdo for select.
     *
     * @var bool
     */
    public $useWritePdo = false;

    /**
     * Create a new query builder instance.
     *
     * @param  \Illuminate\Database\ConnectionInterface  $connection
     * @param  \Illuminate\Database\Query\Grammars\Grammar|null  $grammar
     * @param  \Illuminate\Database\Query\Processors\Processor|null  $processor
     * @return void
     */
    public function __construct(ConnectionInterface $connection,
                                Grammar $grammar = null,
                                Processor $processor = null)
    {
        $this->connection = $connection;
        $this->grammar = $grammar ?: $connection->getQueryGrammar();
        $this->processor = $processor ?: $connection->getPostProcessor();
    }

    /**
     * Set the columns to be selected.
     *
     * @param  array|mixed  $columns
     * @return $this
     */
    public function select($columns = ['*'])
    {
        $this->columns = [];
        $this->bindings['select'] = [];
        $columns = is_array($columns) ? $columns : func_get_args();

        foreach ($columns as $as => $column) {
            if (is_string($as) && $this->isQueryable($column)) {
                $this->selectSub($column, $as);
            } else {
                $this->columns[] = $column;
            }
        }

        return $this;
    }

    /**
     * Add a subselect expression to the query.
     *
     * @param  \Closure|\Illuminate\Database\Query\Builder|string  $query
     * @param  string  $as
     * @return $this
     *
     * @throws \InvalidArgumentException
     */
    public function selectSub($query, $as)
    {
        [$query, $bindings] = $this->createSub($query);

        return $this->selectRaw(
            '('.$query.') as '.$this->grammar->wrap($as), $bindings
        );
    }

    /**
     * Add a new "raw" select expression to the query.
     *
     * @param  string  $expression
     * @param  array  $bindings
     * @return $this
     */
    public function selectRaw($expression, array $bindings = [])
    {
        $this->addSelect(new Expression($expression));

        if ($bindings) {
            $this->addBinding($bindings, 'select');
        }

        return $this;
    }

    /**
     * Makes "from" fetch from a subquery.
     *
     * @param  \Closure|\Illuminate\Database\Query\Builder|string  $query
     * @param  string  $as
     * @return $this
     *
     * @throws \InvalidArgumentException
     */
    public function fromSub($query, $as)
    {
        [$query, $bindings] = $this->createSub($query);

        return $this->fromRaw('('.$query.') as '.$this->grammar->wrapTable($as), $bindings);
    }

    /**
     * Add a raw from clause to the query.
     *
     * @param  string  $expression
     * @param  mixed  $bindings
     * @return $this
     */
    public function fromRaw($expression, $bindings = [])
    {
        $this->from = new Expression($expression);

        $this->addBinding($bindings, 'from');

        return $this;
    }

    /**
     * Creates a subquery and parse it.
     *
     * @param  \Closure|\Illuminate\Database\Query\Builder|string  $query
     * @return array
     */
    protected function createSub($query)
    {
        // If the given query is a Closure, we will execute it while passing in a new
        // query instance to the Closure. This will give the developer a chance to
        // format and work with the query before we cast it to a raw SQL string.
        if ($query instanceof Closure) {
            $callback = $query;

            $callback($query = $this->forSubQuery());
        }

        return $this->parseSub($query);
    }

    /**
     * Parse the subquery into SQL and bindings.
     *
     * @param  mixed  $query
     * @return array
     *
     * @throws \InvalidArgumentException
     */
    protected function parseSub($query)
    {
        if ($query instanceof self || $query instanceof EloquentBuilder || $query instanceof Relation) {
<<<<<<< HEAD
            $query = $this->prependDatabaseNameIfCrossDatabaseQuery($query);

=======
>>>>>>> c05390b9
            return [$query->toSql(), $query->getBindings()];
        } elseif (is_string($query)) {
            return [$query, []];
        } else {
            throw new InvalidArgumentException(
                'A subquery must be a query builder instance, a Closure, or a string.'
            );
        }
    }

    /**
     * Prepend the database name if the given query is on another database.
     *
     * @param  mixed  $query
     * @return mixed
     */
    protected function prependDatabaseNameIfCrossDatabaseQuery($query)
    {
        if ($query->getConnection()->getDatabaseName() !==
            $this->getConnection()->getDatabaseName()) {
            $databaseName = $query->getConnection()->getDatabaseName();

            if (strpos($query->from, $databaseName) !== 0 && strpos($query->from, '.') === false) {
                $query->from($databaseName.'.'.$query->from);
            }
        }

        return $query;
    }

    /**
     * Add a new select column to the query.
     *
     * @param  array|mixed  $column
     * @return $this
     */
    public function addSelect($column)
    {
        $columns = is_array($column) ? $column : func_get_args();

        foreach ($columns as $as => $column) {
            if (is_string($as) && $this->isQueryable($column)) {
                if (is_null($this->columns)) {
                    $this->select($this->from.'.*');
                }

                $this->selectSub($column, $as);
            } else {
                $this->columns[] = $column;
            }
        }

        return $this;
    }

    /**
     * Force the query to only return distinct results.
     *
     * @return $this
     */
    public function distinct()
    {
        $columns = func_get_args();

        if (count($columns) > 0) {
            $this->distinct = is_array($columns[0]) || is_bool($columns[0]) ? $columns[0] : $columns;
        } else {
            $this->distinct = true;
        }

        return $this;
    }

    /**
     * Set the table which the query is targeting.
     *
     * @param  \Closure|\Illuminate\Database\Query\Builder|string  $table
     * @param  string|null  $as
     * @return $this
     */
    public function from($table, $as = null)
    {
        if ($this->isQueryable($table)) {
            return $this->fromSub($table, $as);
        }

        $this->from = $as ? "{$table} as {$as}" : $table;

        return $this;
    }

    /**
     * Add a join clause to the query.
     *
     * @param  string  $table
     * @param  \Closure|string  $first
     * @param  string|null  $operator
     * @param  string|null  $second
     * @param  string  $type
     * @param  bool  $where
     * @return $this
     */
    public function join($table, $first, $operator = null, $second = null, $type = 'inner', $where = false)
    {
        $join = $this->newJoinClause($this, $type, $table);

        // If the first "column" of the join is really a Closure instance the developer
        // is trying to build a join with a complex "on" clause containing more than
        // one condition, so we'll add the join and call a Closure with the query.
        if ($first instanceof Closure) {
            $first($join);

            $this->joins[] = $join;

            $this->addBinding($join->getBindings(), 'join');
        }

        // If the column is simply a string, we can assume the join simply has a basic
        // "on" clause with a single condition. So we will just build the join with
        // this simple join clauses attached to it. There is not a join callback.
        else {
            $method = $where ? 'where' : 'on';

            $this->joins[] = $join->$method($first, $operator, $second);

            $this->addBinding($join->getBindings(), 'join');
        }

        return $this;
    }

    /**
     * Add a "join where" clause to the query.
     *
     * @param  string  $table
     * @param  \Closure|string  $first
     * @param  string  $operator
     * @param  string  $second
     * @param  string  $type
     * @return $this
     */
    public function joinWhere($table, $first, $operator, $second, $type = 'inner')
    {
        return $this->join($table, $first, $operator, $second, $type, true);
    }

    /**
     * Add a subquery join clause to the query.
     *
     * @param  \Closure|\Illuminate\Database\Query\Builder|string  $query
     * @param  string  $as
     * @param  \Closure|string  $first
     * @param  string|null  $operator
     * @param  string|null  $second
     * @param  string  $type
     * @param  bool  $where
     * @return $this
     *
     * @throws \InvalidArgumentException
     */
    public function joinSub($query, $as, $first, $operator = null, $second = null, $type = 'inner', $where = false)
    {
        [$query, $bindings] = $this->createSub($query);

        $expression = '('.$query.') as '.$this->grammar->wrapTable($as);

        $this->addBinding($bindings, 'join');

        return $this->join(new Expression($expression), $first, $operator, $second, $type, $where);
    }

    /**
     * Add a left join to the query.
     *
     * @param  string  $table
     * @param  \Closure|string  $first
     * @param  string|null  $operator
     * @param  string|null  $second
     * @return $this
     */
    public function leftJoin($table, $first, $operator = null, $second = null)
    {
        return $this->join($table, $first, $operator, $second, 'left');
    }

    /**
     * Add a "join where" clause to the query.
     *
     * @param  string  $table
     * @param  \Closure|string  $first
     * @param  string  $operator
     * @param  string  $second
     * @return $this
     */
    public function leftJoinWhere($table, $first, $operator, $second)
    {
        return $this->joinWhere($table, $first, $operator, $second, 'left');
    }

    /**
     * Add a subquery left join to the query.
     *
     * @param  \Closure|\Illuminate\Database\Query\Builder|string  $query
     * @param  string  $as
     * @param  \Closure|string  $first
     * @param  string|null  $operator
     * @param  string|null  $second
     * @return $this
     */
    public function leftJoinSub($query, $as, $first, $operator = null, $second = null)
    {
        return $this->joinSub($query, $as, $first, $operator, $second, 'left');
    }

    /**
     * Add a right join to the query.
     *
     * @param  string  $table
     * @param  \Closure|string  $first
     * @param  string|null  $operator
     * @param  string|null  $second
     * @return $this
     */
    public function rightJoin($table, $first, $operator = null, $second = null)
    {
        return $this->join($table, $first, $operator, $second, 'right');
    }

    /**
     * Add a "right join where" clause to the query.
     *
     * @param  string  $table
     * @param  \Closure|string  $first
     * @param  string  $operator
     * @param  string  $second
     * @return $this
     */
    public function rightJoinWhere($table, $first, $operator, $second)
    {
        return $this->joinWhere($table, $first, $operator, $second, 'right');
    }

    /**
     * Add a subquery right join to the query.
     *
     * @param  \Closure|\Illuminate\Database\Query\Builder|string  $query
     * @param  string  $as
     * @param  \Closure|string  $first
     * @param  string|null  $operator
     * @param  string|null  $second
     * @return $this
     */
    public function rightJoinSub($query, $as, $first, $operator = null, $second = null)
    {
        return $this->joinSub($query, $as, $first, $operator, $second, 'right');
    }

    /**
     * Add a "cross join" clause to the query.
     *
     * @param  string  $table
     * @param  \Closure|string|null  $first
     * @param  string|null  $operator
     * @param  string|null  $second
     * @return $this
     */
    public function crossJoin($table, $first = null, $operator = null, $second = null)
    {
        if ($first) {
            return $this->join($table, $first, $operator, $second, 'cross');
        }

        $this->joins[] = $this->newJoinClause($this, 'cross', $table);

        return $this;
    }

    /**
     * Add a subquery cross join to the query.
     *
     * @param  \Closure|\Illuminate\Database\Query\Builder|string  $query
     * @param  string  $as
     * @return $this
     */
    public function crossJoinSub($query, $as)
    {
        [$query, $bindings] = $this->createSub($query);

        $expression = '('.$query.') as '.$this->grammar->wrapTable($as);

        $this->addBinding($bindings, 'join');

        $this->joins[] = $this->newJoinClause($this, 'cross', new Expression($expression));

        return $this;
    }

    /**
     * Get a new join clause.
     *
     * @param  \Illuminate\Database\Query\Builder  $parentQuery
     * @param  string  $type
     * @param  string  $table
     * @return \Illuminate\Database\Query\JoinClause
     */
    protected function newJoinClause(self $parentQuery, $type, $table)
    {
        return new JoinClause($parentQuery, $type, $table);
    }

    /**
     * Merge an array of where clauses and bindings.
     *
     * @param  array  $wheres
     * @param  array  $bindings
     * @return void
     */
    public function mergeWheres($wheres, $bindings)
    {
        $this->wheres = array_merge($this->wheres, (array) $wheres);

        $this->bindings['where'] = array_values(
            array_merge($this->bindings['where'], (array) $bindings)
        );
    }

    /**
     * Add a basic where clause to the query.
     *
     * @param  \Closure|string|array  $column
     * @param  mixed  $operator
     * @param  mixed  $value
     * @param  string  $boolean
     * @return $this
     */
    public function where($column, $operator = null, $value = null, $boolean = 'and')
    {
        // If the column is an array, we will assume it is an array of key-value pairs
        // and can add them each as a where clause. We will maintain the boolean we
        // received when the method was called and pass it into the nested where.
        if (is_array($column)) {
            return $this->addArrayOfWheres($column, $boolean);
        }

        // Here we will make some assumptions about the operator. If only 2 values are
        // passed to the method, we will assume that the operator is an equals sign
        // and keep going. Otherwise, we'll require the operator to be passed in.
        [$value, $operator] = $this->prepareValueAndOperator(
            $value, $operator, func_num_args() === 2
        );

        // If the columns is actually a Closure instance, we will assume the developer
        // wants to begin a nested where statement which is wrapped in parenthesis.
        // We'll add that Closure to the query then return back out immediately.
        if ($column instanceof Closure && is_null($operator)) {
            return $this->whereNested($column, $boolean);
        }

        // If the column is a Closure instance and there is an operator value, we will
        // assume the developer wants to run a subquery and then compare the result
        // of that subquery with the given value that was provided to the method.
        if ($this->isQueryable($column) && ! is_null($operator)) {
            [$sub, $bindings] = $this->createSub($column);

            return $this->addBinding($bindings, 'where')
                ->where(new Expression('('.$sub.')'), $operator, $value, $boolean);
        }

        // If the given operator is not found in the list of valid operators we will
        // assume that the developer is just short-cutting the '=' operators and
        // we will set the operators to '=' and set the values appropriately.
        if ($this->invalidOperator($operator)) {
            [$value, $operator] = [$operator, '='];
        }

        // If the value is a Closure, it means the developer is performing an entire
        // sub-select within the query and we will need to compile the sub-select
        // within the where clause to get the appropriate query record results.
        if ($value instanceof Closure) {
            return $this->whereSub($column, $operator, $value, $boolean);
        }

        // If the value is "null", we will just assume the developer wants to add a
        // where null clause to the query. So, we will allow a short-cut here to
        // that method for convenience so the developer doesn't have to check.
        if (is_null($value)) {
            return $this->whereNull($column, $boolean, $operator !== '=');
        }

        $type = 'Basic';

        // If the column is making a JSON reference we'll check to see if the value
        // is a boolean. If it is, we'll add the raw boolean string as an actual
        // value to the query to ensure this is properly handled by the query.
        if (Str::contains($column, '->') && is_bool($value)) {
            $value = new Expression($value ? 'true' : 'false');

            if (is_string($column)) {
                $type = 'JsonBoolean';
            }
        }

        // Now that we are working with just a simple query we can put the elements
        // in our array and add the query binding to our array of bindings that
        // will be bound to each SQL statements when it is finally executed.
        $this->wheres[] = compact(
            'type', 'column', 'operator', 'value', 'boolean'
        );

        if (! $value instanceof Expression) {
            $this->addBinding($this->flattenValue($value), 'where');
        }

        return $this;
    }

    /**
     * Add an array of where clauses to the query.
     *
     * @param  array  $column
     * @param  string  $boolean
     * @param  string  $method
     * @return $this
     */
    protected function addArrayOfWheres($column, $boolean, $method = 'where')
    {
        return $this->whereNested(function ($query) use ($column, $method, $boolean) {
            foreach ($column as $key => $value) {
                if (is_numeric($key) && is_array($value)) {
                    $query->{$method}(...array_values($value));
                } else {
                    $query->$method($key, '=', $value, $boolean);
                }
            }
        }, $boolean);
    }

    /**
     * Prepare the value and operator for a where clause.
     *
     * @param  string  $value
     * @param  string  $operator
     * @param  bool  $useDefault
     * @return array
     *
     * @throws \InvalidArgumentException
     */
    public function prepareValueAndOperator($value, $operator, $useDefault = false)
    {
        if ($useDefault) {
            return [$operator, '='];
        } elseif ($this->invalidOperatorAndValue($operator, $value)) {
            throw new InvalidArgumentException('Illegal operator and value combination.');
        }

        return [$value, $operator];
    }

    /**
     * Determine if the given operator and value combination is legal.
     *
     * Prevents using Null values with invalid operators.
     *
     * @param  string  $operator
     * @param  mixed  $value
     * @return bool
     */
    protected function invalidOperatorAndValue($operator, $value)
    {
        return is_null($value) && in_array($operator, $this->operators) &&
             ! in_array($operator, ['=', '<>', '!=']);
    }

    /**
     * Determine if the given operator is supported.
     *
     * @param  string  $operator
     * @return bool
     */
    protected function invalidOperator($operator)
    {
        return ! in_array(strtolower($operator), $this->operators, true) &&
               ! in_array(strtolower($operator), $this->grammar->getOperators(), true);
    }

    /**
     * Add an "or where" clause to the query.
     *
     * @param  \Closure|string|array  $column
     * @param  mixed  $operator
     * @param  mixed  $value
     * @return $this
     */
    public function orWhere($column, $operator = null, $value = null)
    {
        [$value, $operator] = $this->prepareValueAndOperator(
            $value, $operator, func_num_args() === 2
        );

        return $this->where($column, $operator, $value, 'or');
    }

    /**
     * Add a "where" clause comparing two columns to the query.
     *
     * @param  string|array  $first
     * @param  string|null  $operator
     * @param  string|null  $second
     * @param  string|null  $boolean
     * @return $this
     */
    public function whereColumn($first, $operator = null, $second = null, $boolean = 'and')
    {
        // If the column is an array, we will assume it is an array of key-value pairs
        // and can add them each as a where clause. We will maintain the boolean we
        // received when the method was called and pass it into the nested where.
        if (is_array($first)) {
            return $this->addArrayOfWheres($first, $boolean, 'whereColumn');
        }

        // If the given operator is not found in the list of valid operators we will
        // assume that the developer is just short-cutting the '=' operators and
        // we will set the operators to '=' and set the values appropriately.
        if ($this->invalidOperator($operator)) {
            [$second, $operator] = [$operator, '='];
        }

        // Finally, we will add this where clause into this array of clauses that we
        // are building for the query. All of them will be compiled via a grammar
        // once the query is about to be executed and run against the database.
        $type = 'Column';

        $this->wheres[] = compact(
            'type', 'first', 'operator', 'second', 'boolean'
        );

        return $this;
    }

    /**
     * Add an "or where" clause comparing two columns to the query.
     *
     * @param  string|array  $first
     * @param  string|null  $operator
     * @param  string|null  $second
     * @return $this
     */
    public function orWhereColumn($first, $operator = null, $second = null)
    {
        return $this->whereColumn($first, $operator, $second, 'or');
    }

    /**
     * Add a raw where clause to the query.
     *
     * @param  string  $sql
     * @param  mixed  $bindings
     * @param  string  $boolean
     * @return $this
     */
    public function whereRaw($sql, $bindings = [], $boolean = 'and')
    {
        $this->wheres[] = ['type' => 'raw', 'sql' => $sql, 'boolean' => $boolean];

        $this->addBinding((array) $bindings, 'where');

        return $this;
    }

    /**
     * Add a raw or where clause to the query.
     *
     * @param  string  $sql
     * @param  mixed  $bindings
     * @return $this
     */
    public function orWhereRaw($sql, $bindings = [])
    {
        return $this->whereRaw($sql, $bindings, 'or');
    }

    /**
     * Add a "where in" clause to the query.
     *
     * @param  string  $column
     * @param  mixed  $values
     * @param  string  $boolean
     * @param  bool  $not
     * @return $this
     */
    public function whereIn($column, $values, $boolean = 'and', $not = false)
    {
        $type = $not ? 'NotIn' : 'In';

        // If the value is a query builder instance we will assume the developer wants to
        // look for any values that exists within this given query. So we will add the
        // query accordingly so that this query is properly executed when it is run.
        if ($this->isQueryable($values)) {
            [$query, $bindings] = $this->createSub($values);

            $values = [new Expression($query)];

            $this->addBinding($bindings, 'where');
        }

        // Next, if the value is Arrayable we need to cast it to its raw array form so we
        // have the underlying array value instead of an Arrayable object which is not
        // able to be added as a binding, etc. We will then add to the wheres array.
        if ($values instanceof Arrayable) {
            $values = $values->toArray();
        }

        $this->wheres[] = compact('type', 'column', 'values', 'boolean');

        // Finally we'll add a binding for each values unless that value is an expression
        // in which case we will just skip over it since it will be the query as a raw
        // string and not as a parameterized place-holder to be replaced by the PDO.
        $this->addBinding($this->cleanBindings($values), 'where');

        return $this;
    }

    /**
     * Add an "or where in" clause to the query.
     *
     * @param  string  $column
     * @param  mixed  $values
     * @return $this
     */
    public function orWhereIn($column, $values)
    {
        return $this->whereIn($column, $values, 'or');
    }

    /**
     * Add a "where not in" clause to the query.
     *
     * @param  string  $column
     * @param  mixed  $values
     * @param  string  $boolean
     * @return $this
     */
    public function whereNotIn($column, $values, $boolean = 'and')
    {
        return $this->whereIn($column, $values, $boolean, true);
    }

    /**
     * Add an "or where not in" clause to the query.
     *
     * @param  string  $column
     * @param  mixed  $values
     * @return $this
     */
    public function orWhereNotIn($column, $values)
    {
        return $this->whereNotIn($column, $values, 'or');
    }

    /**
     * Add a "where in raw" clause for integer values to the query.
     *
     * @param  string  $column
     * @param  \Illuminate\Contracts\Support\Arrayable|array  $values
     * @param  string  $boolean
     * @param  bool  $not
     * @return $this
     */
    public function whereIntegerInRaw($column, $values, $boolean = 'and', $not = false)
    {
        $type = $not ? 'NotInRaw' : 'InRaw';

        if ($values instanceof Arrayable) {
            $values = $values->toArray();
        }

        foreach ($values as &$value) {
            $value = (int) $value;
        }

        $this->wheres[] = compact('type', 'column', 'values', 'boolean');

        return $this;
    }

    /**
     * Add an "or where in raw" clause for integer values to the query.
     *
     * @param  string  $column
     * @param  \Illuminate\Contracts\Support\Arrayable|array  $values
     * @return $this
     */
    public function orWhereIntegerInRaw($column, $values)
    {
        return $this->whereIntegerInRaw($column, $values, 'or');
    }

    /**
     * Add a "where not in raw" clause for integer values to the query.
     *
     * @param  string  $column
     * @param  \Illuminate\Contracts\Support\Arrayable|array  $values
     * @param  string  $boolean
     * @return $this
     */
    public function whereIntegerNotInRaw($column, $values, $boolean = 'and')
    {
        return $this->whereIntegerInRaw($column, $values, $boolean, true);
    }

    /**
     * Add an "or where not in raw" clause for integer values to the query.
     *
     * @param  string  $column
     * @param  \Illuminate\Contracts\Support\Arrayable|array  $values
     * @return $this
     */
    public function orWhereIntegerNotInRaw($column, $values)
    {
        return $this->whereIntegerNotInRaw($column, $values, 'or');
    }

    /**
     * Add a "where null" clause to the query.
     *
     * @param  string|array  $columns
     * @param  string  $boolean
     * @param  bool  $not
     * @return $this
     */
    public function whereNull($columns, $boolean = 'and', $not = false)
    {
        $type = $not ? 'NotNull' : 'Null';

        foreach (Arr::wrap($columns) as $column) {
            $this->wheres[] = compact('type', 'column', 'boolean');
        }

        return $this;
    }

    /**
     * Add an "or where null" clause to the query.
     *
     * @param  string  $column
     * @return $this
     */
    public function orWhereNull($column)
    {
        return $this->whereNull($column, 'or');
    }

    /**
     * Add a "where not null" clause to the query.
     *
     * @param  string|array  $columns
     * @param  string  $boolean
     * @return $this
     */
    public function whereNotNull($columns, $boolean = 'and')
    {
        return $this->whereNull($columns, $boolean, true);
    }

    /**
     * Add a where between statement to the query.
     *
     * @param  string|\Illuminate\Database\Query\Expression  $column
     * @param  array  $values
     * @param  string  $boolean
     * @param  bool  $not
     * @return $this
     */
    public function whereBetween($column, array $values, $boolean = 'and', $not = false)
    {
        $type = 'between';

        $this->wheres[] = compact('type', 'column', 'values', 'boolean', 'not');

        $this->addBinding(array_slice($this->cleanBindings(Arr::flatten($values)), 0, 2), 'where');

        return $this;
    }

    /**
     * Add a where between statement using columns to the query.
     *
     * @param  string  $column
     * @param  array  $values
     * @param  string  $boolean
     * @param  bool  $not
     * @return $this
     */
    public function whereBetweenColumns($column, array $values, $boolean = 'and', $not = false)
    {
        $type = 'betweenColumns';

        $this->wheres[] = compact('type', 'column', 'values', 'boolean', 'not');

        return $this;
    }

    /**
     * Add a where between statement using columns to the query.
     *
     * @param  string  $column
     * @param  array  $values
     * @param  string  $boolean
     * @param  bool  $not
     * @return $this
     */
    public function whereBetweenColumns($column, array $values, $boolean = 'and', $not = false)
    {
        $type = 'betweenColumns';

        $this->wheres[] = compact('type', 'column', 'values', 'boolean', 'not');

        return $this;
    }

    /**
     * Add an or where between statement to the query.
     *
     * @param  string  $column
     * @param  array  $values
     * @return $this
     */
    public function orWhereBetween($column, array $values)
    {
        return $this->whereBetween($column, $values, 'or');
    }

    /**
     * Add an or where between statement using columns to the query.
     *
     * @param  string  $column
     * @param  array  $values
     * @return $this
     */
    public function orWhereBetweenColumns($column, array $values)
    {
        return $this->whereBetweenColumns($column, $values, 'or');
    }

    /**
     * Add a where not between statement to the query.
     *
     * @param  string  $column
     * @param  array  $values
     * @param  string  $boolean
     * @return $this
     */
    public function whereNotBetween($column, array $values, $boolean = 'and')
    {
        return $this->whereBetween($column, $values, $boolean, true);
    }

    /**
     * Add a where not between statement using columns to the query.
     *
     * @param  string  $column
     * @param  array  $values
     * @param  string  $boolean
     * @return $this
     */
    public function whereNotBetweenColumns($column, array $values, $boolean = 'and')
    {
        return $this->whereBetweenColumns($column, $values, $boolean, true);
    }

    /**
     * Add an or where not between statement to the query.
     *
     * @param  string  $column
     * @param  array  $values
     * @return $this
     */
    public function orWhereNotBetween($column, array $values)
    {
        return $this->whereNotBetween($column, $values, 'or');
    }

    /**
     * Add an or where not between statement using columns to the query.
     *
     * @param  string  $column
     * @param  array  $values
     * @return $this
     */
    public function orWhereNotBetweenColumns($column, array $values)
    {
        return $this->whereNotBetweenColumns($column, $values, 'or');
    }

    /**
     * Add an "or where not null" clause to the query.
     *
     * @param  string  $column
     * @return $this
     */
    public function orWhereNotNull($column)
    {
        return $this->whereNotNull($column, 'or');
    }

    /**
     * Add a "where date" statement to the query.
     *
     * @param  string  $column
     * @param  string  $operator
     * @param  \DateTimeInterface|string|null  $value
     * @param  string  $boolean
     * @return $this
     */
    public function whereDate($column, $operator, $value = null, $boolean = 'and')
    {
        [$value, $operator] = $this->prepareValueAndOperator(
            $value, $operator, func_num_args() === 2
        );

        $value = $this->flattenValue($value);

        if ($value instanceof DateTimeInterface) {
            $value = $value->format('Y-m-d');
        }

        return $this->addDateBasedWhere('Date', $column, $operator, $value, $boolean);
    }

    /**
     * Add an "or where date" statement to the query.
     *
     * @param  string  $column
     * @param  string  $operator
     * @param  \DateTimeInterface|string|null  $value
     * @return $this
     */
    public function orWhereDate($column, $operator, $value = null)
    {
        [$value, $operator] = $this->prepareValueAndOperator(
            $value, $operator, func_num_args() === 2
        );

        return $this->whereDate($column, $operator, $value, 'or');
    }

    /**
     * Add a "where time" statement to the query.
     *
     * @param  string  $column
     * @param  string  $operator
     * @param  \DateTimeInterface|string|null  $value
     * @param  string  $boolean
     * @return $this
     */
    public function whereTime($column, $operator, $value = null, $boolean = 'and')
    {
        [$value, $operator] = $this->prepareValueAndOperator(
            $value, $operator, func_num_args() === 2
        );

        $value = $this->flattenValue($value);

        if ($value instanceof DateTimeInterface) {
            $value = $value->format('H:i:s');
        }

        return $this->addDateBasedWhere('Time', $column, $operator, $value, $boolean);
    }

    /**
     * Add an "or where time" statement to the query.
     *
     * @param  string  $column
     * @param  string  $operator
     * @param  \DateTimeInterface|string|null  $value
     * @return $this
     */
    public function orWhereTime($column, $operator, $value = null)
    {
        [$value, $operator] = $this->prepareValueAndOperator(
            $value, $operator, func_num_args() === 2
        );

        return $this->whereTime($column, $operator, $value, 'or');
    }

    /**
     * Add a "where day" statement to the query.
     *
     * @param  string  $column
     * @param  string  $operator
     * @param  \DateTimeInterface|string|null  $value
     * @param  string  $boolean
     * @return $this
     */
    public function whereDay($column, $operator, $value = null, $boolean = 'and')
    {
        [$value, $operator] = $this->prepareValueAndOperator(
            $value, $operator, func_num_args() === 2
        );

        $value = $this->flattenValue($value);

        if ($value instanceof DateTimeInterface) {
            $value = $value->format('d');
        }

        if (! $value instanceof Expression) {
            $value = str_pad($value, 2, '0', STR_PAD_LEFT);
        }

        return $this->addDateBasedWhere('Day', $column, $operator, $value, $boolean);
    }

    /**
     * Add an "or where day" statement to the query.
     *
     * @param  string  $column
     * @param  string  $operator
     * @param  \DateTimeInterface|string|null  $value
     * @return $this
     */
    public function orWhereDay($column, $operator, $value = null)
    {
        [$value, $operator] = $this->prepareValueAndOperator(
            $value, $operator, func_num_args() === 2
        );

        return $this->whereDay($column, $operator, $value, 'or');
    }

    /**
     * Add a "where month" statement to the query.
     *
     * @param  string  $column
     * @param  string  $operator
     * @param  \DateTimeInterface|string|null  $value
     * @param  string  $boolean
     * @return $this
     */
    public function whereMonth($column, $operator, $value = null, $boolean = 'and')
    {
        [$value, $operator] = $this->prepareValueAndOperator(
            $value, $operator, func_num_args() === 2
        );

        $value = $this->flattenValue($value);

        if ($value instanceof DateTimeInterface) {
            $value = $value->format('m');
        }

        if (! $value instanceof Expression) {
            $value = str_pad($value, 2, '0', STR_PAD_LEFT);
        }

        return $this->addDateBasedWhere('Month', $column, $operator, $value, $boolean);
    }

    /**
     * Add an "or where month" statement to the query.
     *
     * @param  string  $column
     * @param  string  $operator
     * @param  \DateTimeInterface|string|null  $value
     * @return $this
     */
    public function orWhereMonth($column, $operator, $value = null)
    {
        [$value, $operator] = $this->prepareValueAndOperator(
            $value, $operator, func_num_args() === 2
        );

        return $this->whereMonth($column, $operator, $value, 'or');
    }

    /**
     * Add a "where year" statement to the query.
     *
     * @param  string  $column
     * @param  string  $operator
     * @param  \DateTimeInterface|string|int|null  $value
     * @param  string  $boolean
     * @return $this
     */
    public function whereYear($column, $operator, $value = null, $boolean = 'and')
    {
        [$value, $operator] = $this->prepareValueAndOperator(
            $value, $operator, func_num_args() === 2
        );

        $value = $this->flattenValue($value);

        if ($value instanceof DateTimeInterface) {
            $value = $value->format('Y');
        }

        return $this->addDateBasedWhere('Year', $column, $operator, $value, $boolean);
    }

    /**
     * Add an "or where year" statement to the query.
     *
     * @param  string  $column
     * @param  string  $operator
     * @param  \DateTimeInterface|string|int|null  $value
     * @return $this
     */
    public function orWhereYear($column, $operator, $value = null)
    {
        [$value, $operator] = $this->prepareValueAndOperator(
            $value, $operator, func_num_args() === 2
        );

        return $this->whereYear($column, $operator, $value, 'or');
    }

    /**
     * Add a date based (year, month, day, time) statement to the query.
     *
     * @param  string  $type
     * @param  string  $column
     * @param  string  $operator
     * @param  mixed  $value
     * @param  string  $boolean
     * @return $this
     */
    protected function addDateBasedWhere($type, $column, $operator, $value, $boolean = 'and')
    {
        $this->wheres[] = compact('column', 'type', 'boolean', 'operator', 'value');

        if (! $value instanceof Expression) {
            $this->addBinding($value, 'where');
        }

        return $this;
    }

    /**
     * Add a nested where statement to the query.
     *
     * @param  \Closure  $callback
     * @param  string  $boolean
     * @return $this
     */
    public function whereNested(Closure $callback, $boolean = 'and')
    {
        call_user_func($callback, $query = $this->forNestedWhere());

        return $this->addNestedWhereQuery($query, $boolean);
    }

    /**
     * Create a new query instance for nested where condition.
     *
     * @return \Illuminate\Database\Query\Builder
     */
    public function forNestedWhere()
    {
        return $this->newQuery()->from($this->from);
    }

    /**
     * Add another query builder as a nested where to the query builder.
     *
     * @param  \Illuminate\Database\Query\Builder  $query
     * @param  string  $boolean
     * @return $this
     */
    public function addNestedWhereQuery($query, $boolean = 'and')
    {
        if (count($query->wheres)) {
            $type = 'Nested';

            $this->wheres[] = compact('type', 'query', 'boolean');

            $this->addBinding($query->getRawBindings()['where'], 'where');
        }

        return $this;
    }

    /**
     * Add a full sub-select to the query.
     *
     * @param  string  $column
     * @param  string  $operator
     * @param  \Closure  $callback
     * @param  string  $boolean
     * @return $this
     */
    protected function whereSub($column, $operator, Closure $callback, $boolean)
    {
        $type = 'Sub';

        // Once we have the query instance we can simply execute it so it can add all
        // of the sub-select's conditions to itself, and then we can cache it off
        // in the array of where clauses for the "main" parent query instance.
        call_user_func($callback, $query = $this->forSubQuery());

        $this->wheres[] = compact(
            'type', 'column', 'operator', 'query', 'boolean'
        );

        $this->addBinding($query->getBindings(), 'where');

        return $this;
    }

    /**
     * Add an exists clause to the query.
     *
     * @param  \Closure  $callback
     * @param  string  $boolean
     * @param  bool  $not
     * @return $this
     */
    public function whereExists(Closure $callback, $boolean = 'and', $not = false)
    {
        $query = $this->forSubQuery();

        // Similar to the sub-select clause, we will create a new query instance so
        // the developer may cleanly specify the entire exists query and we will
        // compile the whole thing in the grammar and insert it into the SQL.
        call_user_func($callback, $query);

        return $this->addWhereExistsQuery($query, $boolean, $not);
    }

    /**
     * Add an or exists clause to the query.
     *
     * @param  \Closure  $callback
     * @param  bool  $not
     * @return $this
     */
    public function orWhereExists(Closure $callback, $not = false)
    {
        return $this->whereExists($callback, 'or', $not);
    }

    /**
     * Add a where not exists clause to the query.
     *
     * @param  \Closure  $callback
     * @param  string  $boolean
     * @return $this
     */
    public function whereNotExists(Closure $callback, $boolean = 'and')
    {
        return $this->whereExists($callback, $boolean, true);
    }

    /**
     * Add a where not exists clause to the query.
     *
     * @param  \Closure  $callback
     * @return $this
     */
    public function orWhereNotExists(Closure $callback)
    {
        return $this->orWhereExists($callback, true);
    }

    /**
     * Add an exists clause to the query.
     *
     * @param  \Illuminate\Database\Query\Builder  $query
     * @param  string  $boolean
     * @param  bool  $not
     * @return $this
     */
    public function addWhereExistsQuery(self $query, $boolean = 'and', $not = false)
    {
        $type = $not ? 'NotExists' : 'Exists';

        $this->wheres[] = compact('type', 'query', 'boolean');

        $this->addBinding($query->getBindings(), 'where');

        return $this;
    }

    /**
     * Adds a where condition using row values.
     *
     * @param  array  $columns
     * @param  string  $operator
     * @param  array  $values
     * @param  string  $boolean
     * @return $this
     *
     * @throws \InvalidArgumentException
     */
    public function whereRowValues($columns, $operator, $values, $boolean = 'and')
    {
        if (count($columns) !== count($values)) {
            throw new InvalidArgumentException('The number of columns must match the number of values');
        }

        $type = 'RowValues';

        $this->wheres[] = compact('type', 'columns', 'operator', 'values', 'boolean');

        $this->addBinding($this->cleanBindings($values));

        return $this;
    }

    /**
     * Adds an or where condition using row values.
     *
     * @param  array  $columns
     * @param  string  $operator
     * @param  array  $values
     * @return $this
     */
    public function orWhereRowValues($columns, $operator, $values)
    {
        return $this->whereRowValues($columns, $operator, $values, 'or');
    }

    /**
     * Add a "where JSON contains" clause to the query.
     *
     * @param  string  $column
     * @param  mixed  $value
     * @param  string  $boolean
     * @param  bool  $not
     * @return $this
     */
    public function whereJsonContains($column, $value, $boolean = 'and', $not = false)
    {
        $type = 'JsonContains';

        $this->wheres[] = compact('type', 'column', 'value', 'boolean', 'not');

        if (! $value instanceof Expression) {
            $this->addBinding($this->grammar->prepareBindingForJsonContains($value));
        }

        return $this;
    }

    /**
     * Add an "or where JSON contains" clause to the query.
     *
     * @param  string  $column
     * @param  mixed  $value
     * @return $this
     */
    public function orWhereJsonContains($column, $value)
    {
        return $this->whereJsonContains($column, $value, 'or');
    }

    /**
     * Add a "where JSON not contains" clause to the query.
     *
     * @param  string  $column
     * @param  mixed  $value
     * @param  string  $boolean
     * @return $this
     */
    public function whereJsonDoesntContain($column, $value, $boolean = 'and')
    {
        return $this->whereJsonContains($column, $value, $boolean, true);
    }

    /**
     * Add an "or where JSON not contains" clause to the query.
     *
     * @param  string  $column
     * @param  mixed  $value
     * @return $this
     */
    public function orWhereJsonDoesntContain($column, $value)
    {
        return $this->whereJsonDoesntContain($column, $value, 'or');
    }

    /**
     * Add a "where JSON length" clause to the query.
     *
     * @param  string  $column
     * @param  mixed  $operator
     * @param  mixed  $value
     * @param  string  $boolean
     * @return $this
     */
    public function whereJsonLength($column, $operator, $value = null, $boolean = 'and')
    {
        $type = 'JsonLength';

        [$value, $operator] = $this->prepareValueAndOperator(
            $value, $operator, func_num_args() === 2
        );

        $this->wheres[] = compact('type', 'column', 'operator', 'value', 'boolean');

        if (! $value instanceof Expression) {
            $this->addBinding((int) $this->flattenValue($value));
        }

        return $this;
    }

    /**
     * Add an "or where JSON length" clause to the query.
     *
     * @param  string  $column
     * @param  mixed  $operator
     * @param  mixed  $value
     * @return $this
     */
    public function orWhereJsonLength($column, $operator, $value = null)
    {
        [$value, $operator] = $this->prepareValueAndOperator(
            $value, $operator, func_num_args() === 2
        );

        return $this->whereJsonLength($column, $operator, $value, 'or');
    }

    /**
     * Handles dynamic "where" clauses to the query.
     *
     * @param  string  $method
     * @param  array  $parameters
     * @return $this
     */
    public function dynamicWhere($method, $parameters)
    {
        $finder = substr($method, 5);

        $segments = preg_split(
            '/(And|Or)(?=[A-Z])/', $finder, -1, PREG_SPLIT_DELIM_CAPTURE
        );

        // The connector variable will determine which connector will be used for the
        // query condition. We will change it as we come across new boolean values
        // in the dynamic method strings, which could contain a number of these.
        $connector = 'and';

        $index = 0;

        foreach ($segments as $segment) {
            // If the segment is not a boolean connector, we can assume it is a column's name
            // and we will add it to the query as a new constraint as a where clause, then
            // we can keep iterating through the dynamic method string's segments again.
            if ($segment !== 'And' && $segment !== 'Or') {
                $this->addDynamic($segment, $connector, $parameters, $index);

                $index++;
            }

            // Otherwise, we will store the connector so we know how the next where clause we
            // find in the query should be connected to the previous ones, meaning we will
            // have the proper boolean connector to connect the next where clause found.
            else {
                $connector = $segment;
            }
        }

        return $this;
    }

    /**
     * Add a single dynamic where clause statement to the query.
     *
     * @param  string  $segment
     * @param  string  $connector
     * @param  array  $parameters
     * @param  int  $index
     * @return void
     */
    protected function addDynamic($segment, $connector, $parameters, $index)
    {
        // Once we have parsed out the columns and formatted the boolean operators we
        // are ready to add it to this query as a where clause just like any other
        // clause on the query. Then we'll increment the parameter index values.
        $bool = strtolower($connector);

        $this->where(Str::snake($segment), '=', $parameters[$index], $bool);
    }

    /**
     * Add a "group by" clause to the query.
     *
     * @param  array|string  ...$groups
     * @return $this
     */
    public function groupBy(...$groups)
    {
        foreach ($groups as $group) {
            $this->groups = array_merge(
                (array) $this->groups,
                Arr::wrap($group)
            );
        }

        return $this;
    }

    /**
     * Add a raw groupBy clause to the query.
     *
     * @param  string  $sql
     * @param  array  $bindings
     * @return $this
     */
    public function groupByRaw($sql, array $bindings = [])
    {
        $this->groups[] = new Expression($sql);

        $this->addBinding($bindings, 'groupBy');

        return $this;
    }

    /**
     * Add a "having" clause to the query.
     *
     * @param  string  $column
     * @param  string|null  $operator
     * @param  string|null  $value
     * @param  string  $boolean
     * @return $this
     */
    public function having($column, $operator = null, $value = null, $boolean = 'and')
    {
        $type = 'Basic';

        // Here we will make some assumptions about the operator. If only 2 values are
        // passed to the method, we will assume that the operator is an equals sign
        // and keep going. Otherwise, we'll require the operator to be passed in.
        [$value, $operator] = $this->prepareValueAndOperator(
            $value, $operator, func_num_args() === 2
        );

        // If the given operator is not found in the list of valid operators we will
        // assume that the developer is just short-cutting the '=' operators and
        // we will set the operators to '=' and set the values appropriately.
        if ($this->invalidOperator($operator)) {
            [$value, $operator] = [$operator, '='];
        }

        $this->havings[] = compact('type', 'column', 'operator', 'value', 'boolean');

        if (! $value instanceof Expression) {
            $this->addBinding($this->flattenValue($value), 'having');
        }

        return $this;
    }

    /**
     * Add an "or having" clause to the query.
     *
     * @param  string  $column
     * @param  string|null  $operator
     * @param  string|null  $value
     * @return $this
     */
    public function orHaving($column, $operator = null, $value = null)
    {
        [$value, $operator] = $this->prepareValueAndOperator(
            $value, $operator, func_num_args() === 2
        );

        return $this->having($column, $operator, $value, 'or');
    }

    /**
     * Add a "having between " clause to the query.
     *
     * @param  string  $column
     * @param  array  $values
     * @param  string  $boolean
     * @param  bool  $not
     * @return $this
     */
    public function havingBetween($column, array $values, $boolean = 'and', $not = false)
    {
        $type = 'between';

        $this->havings[] = compact('type', 'column', 'values', 'boolean', 'not');

        $this->addBinding(array_slice($this->cleanBindings(Arr::flatten($values)), 0, 2), 'having');

        return $this;
    }

    /**
     * Add a raw having clause to the query.
     *
     * @param  string  $sql
     * @param  array  $bindings
     * @param  string  $boolean
     * @return $this
     */
    public function havingRaw($sql, array $bindings = [], $boolean = 'and')
    {
        $type = 'Raw';

        $this->havings[] = compact('type', 'sql', 'boolean');

        $this->addBinding($bindings, 'having');

        return $this;
    }

    /**
     * Add a raw or having clause to the query.
     *
     * @param  string  $sql
     * @param  array  $bindings
     * @return $this
     */
    public function orHavingRaw($sql, array $bindings = [])
    {
        return $this->havingRaw($sql, $bindings, 'or');
    }

    /**
     * Add an "order by" clause to the query.
     *
     * @param  \Closure|\Illuminate\Database\Query\Builder|\Illuminate\Database\Query\Expression|string  $column
     * @param  string  $direction
     * @return $this
     *
     * @throws \InvalidArgumentException
     */
    public function orderBy($column, $direction = 'asc')
    {
        if ($this->isQueryable($column)) {
            [$query, $bindings] = $this->createSub($column);

            $column = new Expression('('.$query.')');

            $this->addBinding($bindings, $this->unions ? 'unionOrder' : 'order');
        }

        $direction = strtolower($direction);

        if (! in_array($direction, ['asc', 'desc'], true)) {
            throw new InvalidArgumentException('Order direction must be "asc" or "desc".');
        }

        $this->{$this->unions ? 'unionOrders' : 'orders'}[] = [
            'column' => $column,
            'direction' => $direction,
        ];

        return $this;
    }

    /**
     * Add a descending "order by" clause to the query.
     *
     * @param  string  $column
     * @return $this
     */
    public function orderByDesc($column)
    {
        return $this->orderBy($column, 'desc');
    }

    /**
     * Add an "order by" clause for a timestamp to the query.
     *
     * @param  string  $column
     * @return $this
     */
    public function latest($column = 'created_at')
    {
        return $this->orderBy($column, 'desc');
    }

    /**
     * Add an "order by" clause for a timestamp to the query.
     *
     * @param  string  $column
     * @return $this
     */
    public function oldest($column = 'created_at')
    {
        return $this->orderBy($column, 'asc');
    }

    /**
     * Put the query's results in random order.
     *
     * @param  string  $seed
     * @return $this
     */
    public function inRandomOrder($seed = '')
    {
        return $this->orderByRaw($this->grammar->compileRandom($seed));
    }

    /**
     * Add a raw "order by" clause to the query.
     *
     * @param  string  $sql
     * @param  array  $bindings
     * @return $this
     */
    public function orderByRaw($sql, $bindings = [])
    {
        $type = 'Raw';

        $this->{$this->unions ? 'unionOrders' : 'orders'}[] = compact('type', 'sql');

        $this->addBinding($bindings, $this->unions ? 'unionOrder' : 'order');

        return $this;
    }

    /**
     * Alias to set the "offset" value of the query.
     *
     * @param  int  $value
     * @return $this
     */
    public function skip($value)
    {
        return $this->offset($value);
    }

    /**
     * Set the "offset" value of the query.
     *
     * @param  int  $value
     * @return $this
     */
    public function offset($value)
    {
        $property = $this->unions ? 'unionOffset' : 'offset';

        $this->$property = max(0, $value);

        return $this;
    }

    /**
     * Alias to set the "limit" value of the query.
     *
     * @param  int  $value
     * @return $this
     */
    public function take($value)
    {
        return $this->limit($value);
    }

    /**
     * Set the "limit" value of the query.
     *
     * @param  int  $value
     * @return $this
     */
    public function limit($value)
    {
        $property = $this->unions ? 'unionLimit' : 'limit';

        if ($value >= 0) {
            $this->$property = $value;
        }

        return $this;
    }

    /**
     * Set the limit and offset for a given page.
     *
     * @param  int  $page
     * @param  int  $perPage
     * @return $this
     */
    public function forPage($page, $perPage = 15)
    {
        return $this->offset(($page - 1) * $perPage)->limit($perPage);
    }

    /**
     * Constrain the query to the previous "page" of results before a given ID.
     *
     * @param  int  $perPage
     * @param  int|null  $lastId
     * @param  string  $column
     * @return $this
     */
    public function forPageBeforeId($perPage = 15, $lastId = 0, $column = 'id')
    {
        $this->orders = $this->removeExistingOrdersFor($column);

        if (! is_null($lastId)) {
            $this->where($column, '<', $lastId);
        }

        return $this->orderBy($column, 'desc')
                    ->limit($perPage);
    }

    /**
     * Constrain the query to the next "page" of results after a given ID.
     *
     * @param  int  $perPage
     * @param  int|null  $lastId
     * @param  string  $column
     * @return $this
     */
    public function forPageAfterId($perPage = 15, $lastId = 0, $column = 'id')
    {
        $this->orders = $this->removeExistingOrdersFor($column);

        if (! is_null($lastId)) {
            $this->where($column, '>', $lastId);
        }

        return $this->orderBy($column, 'asc')
                    ->limit($perPage);
    }

    /**
     * Remove all existing orders and optionally add a new order.
     *
     * @param  string|null  $column
     * @param  string  $direction
     * @return $this
     */
    public function reorder($column = null, $direction = 'asc')
    {
        $this->orders = null;
        $this->unionOrders = null;
        $this->bindings['order'] = [];
        $this->bindings['unionOrder'] = [];

        if ($column) {
            return $this->orderBy($column, $direction);
        }

        return $this;
    }

    /**
     * Get an array with all orders with a given column removed.
     *
     * @param  string  $column
     * @return array
     */
    protected function removeExistingOrdersFor($column)
    {
        return Collection::make($this->orders)
                    ->reject(function ($order) use ($column) {
                        return isset($order['column'])
                               ? $order['column'] === $column : false;
                    })->values()->all();
    }

    /**
     * Add a union statement to the query.
     *
     * @param  \Illuminate\Database\Query\Builder|\Closure  $query
     * @param  bool  $all
     * @return $this
     */
    public function union($query, $all = false)
    {
        if ($query instanceof Closure) {
            call_user_func($query, $query = $this->newQuery());
        }

        $this->unions[] = compact('query', 'all');

        $this->addBinding($query->getBindings(), 'union');

        return $this;
    }

    /**
     * Add a union all statement to the query.
     *
     * @param  \Illuminate\Database\Query\Builder|\Closure  $query
     * @return $this
     */
    public function unionAll($query)
    {
        return $this->union($query, true);
    }

    /**
     * Lock the selected rows in the table.
     *
     * @param  string|bool  $value
     * @return $this
     */
    public function lock($value = true)
    {
        $this->lock = $value;

        if (! is_null($this->lock)) {
            $this->useWritePdo();
        }

        return $this;
    }

    /**
     * Lock the selected rows in the table for updating.
     *
     * @return \Illuminate\Database\Query\Builder
     */
    public function lockForUpdate()
    {
        return $this->lock(true);
    }

    /**
     * Share lock the selected rows in the table.
     *
     * @return \Illuminate\Database\Query\Builder
     */
    public function sharedLock()
    {
        return $this->lock(false);
    }

    /**
     * Get the SQL representation of the query.
     *
     * @return string
     */
    public function toSql()
    {
        return $this->grammar->compileSelect($this);
    }

    /**
     * Execute a query for a single record by ID.
     *
     * @param  int|string  $id
     * @param  array  $columns
     * @return mixed|static
     */
    public function find($id, $columns = ['*'])
    {
        return $this->where('id', '=', $id)->first($columns);
    }

    /**
     * Get a single column's value from the first result of a query.
     *
     * @param  string  $column
     * @return mixed
     */
    public function value($column)
    {
        $result = (array) $this->first([$column]);

        return count($result) > 0 ? reset($result) : null;
    }

    /**
     * Execute the query as a "select" statement.
     *
     * @param  array|string  $columns
     * @return \Illuminate\Support\Collection
     */
    public function get($columns = ['*'])
    {
        return collect($this->onceWithColumns(Arr::wrap($columns), function () {
            return $this->processor->processSelect($this, $this->runSelect());
        }));
    }

    /**
     * Run the query as a "select" statement against the connection.
     *
     * @return array
     */
    protected function runSelect()
    {
        return $this->connection->select(
            $this->toSql(), $this->getBindings(), ! $this->useWritePdo
        );
    }

    /**
     * Paginate the given query into a simple paginator.
     *
     * @param  int  $perPage
     * @param  array  $columns
     * @param  string  $pageName
     * @param  int|null  $page
     * @return \Illuminate\Contracts\Pagination\LengthAwarePaginator
     */
    public function paginate($perPage = 15, $columns = ['*'], $pageName = 'page', $page = null)
    {
        $page = $page ?: Paginator::resolveCurrentPage($pageName);

        $total = $this->getCountForPagination();

        $results = $total ? $this->forPage($page, $perPage)->get($columns) : collect();

        return $this->paginator($results, $total, $perPage, $page, [
            'path' => Paginator::resolveCurrentPath(),
            'pageName' => $pageName,
        ]);
    }

    /**
     * Get a paginator only supporting simple next and previous links.
     *
     * This is more efficient on larger data-sets, etc.
     *
     * @param  int  $perPage
     * @param  array  $columns
     * @param  string  $pageName
     * @param  int|null  $page
     * @return \Illuminate\Contracts\Pagination\Paginator
     */
    public function simplePaginate($perPage = 15, $columns = ['*'], $pageName = 'page', $page = null)
    {
        $page = $page ?: Paginator::resolveCurrentPage($pageName);

        $this->offset(($page - 1) * $perPage)->limit($perPage + 1);

        return $this->simplePaginator($this->get($columns), $perPage, $page, [
            'path' => Paginator::resolveCurrentPath(),
            'pageName' => $pageName,
        ]);
    }

    /**
     * Get the count of the total records for the paginator.
     *
     * @param  array  $columns
     * @return int
     */
    public function getCountForPagination($columns = ['*'])
    {
        $results = $this->runPaginationCountQuery($columns);

        // Once we have run the pagination count query, we will get the resulting count and
        // take into account what type of query it was. When there is a group by we will
        // just return the count of the entire results set since that will be correct.
        if (! isset($results[0])) {
            return 0;
        } elseif (is_object($results[0])) {
            return (int) $results[0]->aggregate;
        }

        return (int) array_change_key_case((array) $results[0])['aggregate'];
    }

    /**
     * Run a pagination count query.
     *
     * @param  array  $columns
     * @return array
     */
    protected function runPaginationCountQuery($columns = ['*'])
    {
        if ($this->groups || $this->havings) {
            $clone = $this->cloneForPaginationCount();

            if (is_null($clone->columns) && ! empty($this->joins)) {
                $clone->select($this->from.'.*');
            }

            return $this->newQuery()
                ->from(new Expression('('.$clone->toSql().') as '.$this->grammar->wrap('aggregate_table')))
                ->mergeBindings($clone)
                ->setAggregate('count', $this->withoutSelectAliases($columns))
                ->get()->all();
        }

        $without = $this->unions ? ['orders', 'limit', 'offset'] : ['columns', 'orders', 'limit', 'offset'];

        return $this->cloneWithout($without)
                    ->cloneWithoutBindings($this->unions ? ['order'] : ['select', 'order'])
                    ->setAggregate('count', $this->withoutSelectAliases($columns))
                    ->get()->all();
    }

    /**
     * Clone the existing query instance for usage in a pagination subquery.
     *
     * @return self
     */
    protected function cloneForPaginationCount()
    {
        return $this->cloneWithout(['orders', 'limit', 'offset'])
                    ->cloneWithoutBindings(['order']);
    }

    /**
     * Remove the column aliases since they will break count queries.
     *
     * @param  array  $columns
     * @return array
     */
    protected function withoutSelectAliases(array $columns)
    {
        return array_map(function ($column) {
            return is_string($column) && ($aliasPosition = stripos($column, ' as ')) !== false
                    ? substr($column, 0, $aliasPosition) : $column;
        }, $columns);
    }

    /**
     * Get a lazy collection for the given query.
     *
     * @return \Illuminate\Support\LazyCollection
     */
    public function cursor()
    {
        if (is_null($this->columns)) {
            $this->columns = ['*'];
        }

        return new LazyCollection(function () {
            yield from $this->connection->cursor(
                $this->toSql(), $this->getBindings(), ! $this->useWritePdo
            );
        });
    }

    /**
     * Throw an exception if the query doesn't have an orderBy clause.
     *
     * @return void
     *
     * @throws \RuntimeException
     */
    protected function enforceOrderBy()
    {
        if (empty($this->orders) && empty($this->unionOrders)) {
            throw new RuntimeException('You must specify an orderBy clause when using this function.');
        }
    }

    /**
     * Get an array with the values of a given column.
     *
     * @param  string  $column
     * @param  string|null  $key
     * @return \Illuminate\Support\Collection
     */
    public function pluck($column, $key = null)
    {
        // First, we will need to select the results of the query accounting for the
        // given columns / key. Once we have the results, we will be able to take
        // the results and get the exact data that was requested for the query.
        $queryResult = $this->onceWithColumns(
            is_null($key) ? [$column] : [$column, $key],
            function () {
                return $this->processor->processSelect(
                    $this, $this->runSelect()
                );
            }
        );

        if (empty($queryResult)) {
            return collect();
        }

        // If the columns are qualified with a table or have an alias, we cannot use
        // those directly in the "pluck" operations since the results from the DB
        // are only keyed by the column itself. We'll strip the table out here.
        $column = $this->stripTableForPluck($column);

        $key = $this->stripTableForPluck($key);

        return is_array($queryResult[0])
                    ? $this->pluckFromArrayColumn($queryResult, $column, $key)
                    : $this->pluckFromObjectColumn($queryResult, $column, $key);
    }

    /**
     * Strip off the table name or alias from a column identifier.
     *
     * @param  string  $column
     * @return string|null
     */
    protected function stripTableForPluck($column)
    {
        if (is_null($column)) {
            return $column;
        }

        $separator = strpos(strtolower($column), ' as ') !== false ? ' as ' : '\.';

        return last(preg_split('~'.$separator.'~i', $column));
    }

    /**
     * Retrieve column values from rows represented as objects.
     *
     * @param  array  $queryResult
     * @param  string  $column
     * @param  string  $key
     * @return \Illuminate\Support\Collection
     */
    protected function pluckFromObjectColumn($queryResult, $column, $key)
    {
        $results = [];

        if (is_null($key)) {
            foreach ($queryResult as $row) {
                $results[] = $row->$column;
            }
        } else {
            foreach ($queryResult as $row) {
                $results[$row->$key] = $row->$column;
            }
        }

        return collect($results);
    }

    /**
     * Retrieve column values from rows represented as arrays.
     *
     * @param  array  $queryResult
     * @param  string  $column
     * @param  string  $key
     * @return \Illuminate\Support\Collection
     */
    protected function pluckFromArrayColumn($queryResult, $column, $key)
    {
        $results = [];

        if (is_null($key)) {
            foreach ($queryResult as $row) {
                $results[] = $row[$column];
            }
        } else {
            foreach ($queryResult as $row) {
                $results[$row[$key]] = $row[$column];
            }
        }

        return collect($results);
    }

    /**
     * Concatenate values of a given column as a string.
     *
     * @param  string  $column
     * @param  string  $glue
     * @return string
     */
    public function implode($column, $glue = '')
    {
        return $this->pluck($column)->implode($glue);
    }

    /**
     * Determine if any rows exist for the current query.
     *
     * @return bool
     */
    public function exists()
    {
        $results = $this->connection->select(
            $this->grammar->compileExists($this), $this->getBindings(), ! $this->useWritePdo
        );

        // If the results has rows, we will get the row and see if the exists column is a
        // boolean true. If there is no results for this query we will return false as
        // there are no rows for this query at all and we can return that info here.
        if (isset($results[0])) {
            $results = (array) $results[0];

            return (bool) $results['exists'];
        }

        return false;
    }

    /**
     * Determine if no rows exist for the current query.
     *
     * @return bool
     */
    public function doesntExist()
    {
        return ! $this->exists();
    }

    /**
     * Execute the given callback if no rows exist for the current query.
     *
     * @param  \Closure  $callback
     * @return mixed
     */
    public function existsOr(Closure $callback)
    {
        return $this->exists() ? true : $callback();
    }

    /**
     * Execute the given callback if rows exist for the current query.
     *
     * @param  \Closure  $callback
     * @return mixed
     */
    public function doesntExistOr(Closure $callback)
    {
        return $this->doesntExist() ? true : $callback();
    }

    /**
     * Retrieve the "count" result of the query.
     *
     * @param  string  $columns
     * @return int
     */
    public function count($columns = '*')
    {
        return (int) $this->aggregate(__FUNCTION__, Arr::wrap($columns));
    }

    /**
     * Retrieve the minimum value of a given column.
     *
     * @param  string  $column
     * @return mixed
     */
    public function min($column)
    {
        return $this->aggregate(__FUNCTION__, [$column]);
    }

    /**
     * Retrieve the maximum value of a given column.
     *
     * @param  string  $column
     * @return mixed
     */
    public function max($column)
    {
        return $this->aggregate(__FUNCTION__, [$column]);
    }

    /**
     * Retrieve the sum of the values of a given column.
     *
     * @param  string  $column
     * @return mixed
     */
    public function sum($column)
    {
        $result = $this->aggregate(__FUNCTION__, [$column]);

        return $result ?: 0;
    }

    /**
     * Retrieve the average of the values of a given column.
     *
     * @param  string  $column
     * @return mixed
     */
    public function avg($column)
    {
        return $this->aggregate(__FUNCTION__, [$column]);
    }

    /**
     * Alias for the "avg" method.
     *
     * @param  string  $column
     * @return mixed
     */
    public function average($column)
    {
        return $this->avg($column);
    }

    /**
     * Execute an aggregate function on the database.
     *
     * @param  string  $function
     * @param  array  $columns
     * @return mixed
     */
    public function aggregate($function, $columns = ['*'])
    {
        $results = $this->cloneWithout($this->unions ? [] : ['columns'])
                        ->cloneWithoutBindings($this->unions ? [] : ['select'])
                        ->setAggregate($function, $columns)
                        ->get($columns);

        if (! $results->isEmpty()) {
            return array_change_key_case((array) $results[0])['aggregate'];
        }
    }

    /**
     * Execute a numeric aggregate function on the database.
     *
     * @param  string  $function
     * @param  array  $columns
     * @return float|int
     */
    public function numericAggregate($function, $columns = ['*'])
    {
        $result = $this->aggregate($function, $columns);

        // If there is no result, we can obviously just return 0 here. Next, we will check
        // if the result is an integer or float. If it is already one of these two data
        // types we can just return the result as-is, otherwise we will convert this.
        if (! $result) {
            return 0;
        }

        if (is_int($result) || is_float($result)) {
            return $result;
        }

        // If the result doesn't contain a decimal place, we will assume it is an int then
        // cast it to one. When it does we will cast it to a float since it needs to be
        // cast to the expected data type for the developers out of pure convenience.
        return strpos((string) $result, '.') === false
                ? (int) $result : (float) $result;
    }

    /**
     * Set the aggregate property without running the query.
     *
     * @param  string  $function
     * @param  array  $columns
     * @return $this
     */
    protected function setAggregate($function, $columns)
    {
        $this->aggregate = compact('function', 'columns');

        if (empty($this->groups)) {
            $this->orders = null;

            $this->bindings['order'] = [];
        }

        return $this;
    }

    /**
     * Execute the given callback while selecting the given columns.
     *
     * After running the callback, the columns are reset to the original value.
     *
     * @param  array  $columns
     * @param  callable  $callback
     * @return mixed
     */
    protected function onceWithColumns($columns, $callback)
    {
        $original = $this->columns;

        if (is_null($original)) {
            $this->columns = $columns;
        }

        $result = $callback();

        $this->columns = $original;

        return $result;
    }

    /**
     * Insert new records into the database.
     *
     * @param  array  $values
     * @return bool
     */
    public function insert(array $values)
    {
        // Since every insert gets treated like a batch insert, we will make sure the
        // bindings are structured in a way that is convenient when building these
        // inserts statements by verifying these elements are actually an array.
        if (empty($values)) {
            return true;
        }

        if (! is_array(reset($values))) {
            $values = [$values];
        }

        // Here, we will sort the insert keys for every record so that each insert is
        // in the same order for the record. We need to make sure this is the case
        // so there are not any errors or problems when inserting these records.
        else {
            foreach ($values as $key => $value) {
                ksort($value);

                $values[$key] = $value;
            }
        }

        // Finally, we will run this query against the database connection and return
        // the results. We will need to also flatten these bindings before running
        // the query so they are all in one huge, flattened array for execution.
        return $this->connection->insert(
            $this->grammar->compileInsert($this, $values),
            $this->cleanBindings(Arr::flatten($values, 1))
        );
    }

    /**
     * Insert new records into the database while ignoring errors.
     *
     * @param  array  $values
     * @return int
     */
    public function insertOrIgnore(array $values)
    {
        if (empty($values)) {
            return 0;
        }

        if (! is_array(reset($values))) {
            $values = [$values];
        } else {
            foreach ($values as $key => $value) {
                ksort($value);
                $values[$key] = $value;
            }
        }

        return $this->connection->affectingStatement(
            $this->grammar->compileInsertOrIgnore($this, $values),
            $this->cleanBindings(Arr::flatten($values, 1))
        );
    }

    /**
     * Insert a new record and get the value of the primary key.
     *
     * @param  array  $values
     * @param  string|null  $sequence
     * @return int
     */
    public function insertGetId(array $values, $sequence = null)
    {
        $sql = $this->grammar->compileInsertGetId($this, $values, $sequence);

        $values = $this->cleanBindings($values);

        return $this->processor->processInsertGetId($this, $sql, $values, $sequence);
    }

    /**
     * Insert new records into the table using a subquery.
     *
     * @param  array  $columns
     * @param  \Closure|\Illuminate\Database\Query\Builder|string  $query
     * @return int
     */
    public function insertUsing(array $columns, $query)
    {
        [$sql, $bindings] = $this->createSub($query);

        return $this->connection->affectingStatement(
            $this->grammar->compileInsertUsing($this, $columns, $sql),
            $this->cleanBindings($bindings)
        );
    }

    /**
     * Update records in the database.
     *
     * @param  array  $values
     * @return int
     */
    public function update(array $values)
    {
        $sql = $this->grammar->compileUpdate($this, $values);

        return $this->connection->update($sql, $this->cleanBindings(
            $this->grammar->prepareBindingsForUpdate($this->bindings, $values)
        ));
    }

    /**
     * Insert or update a record matching the attributes, and fill it with values.
     *
     * @param  array  $attributes
     * @param  array  $values
     * @return bool
     */
    public function updateOrInsert(array $attributes, array $values = [])
    {
        if (! $this->where($attributes)->exists()) {
            return $this->insert(array_merge($attributes, $values));
        }

        if (empty($values)) {
            return true;
        }

        return (bool) $this->limit(1)->update($values);
    }

    /**
     * Insert new records or update the existing ones.
     *
     * @param  array  $values
     * @param  array|string  $uniqueBy
     * @param  array|null  $update
     * @return int
     */
    public function upsert(array $values, $uniqueBy, $update = null)
    {
        if (empty($values)) {
            return 0;
        } elseif ($update === []) {
            return (int) $this->insert($values);
        }

        if (! is_array(reset($values))) {
            $values = [$values];
        } else {
            foreach ($values as $key => $value) {
                ksort($value);

                $values[$key] = $value;
            }
        }

        if (is_null($update)) {
            $update = array_keys(reset($values));
        }

        $bindings = $this->cleanBindings(array_merge(
            Arr::flatten($values, 1),
            collect($update)->reject(function ($value, $key) {
                return is_int($key);
            })->all()
        ));

        return $this->connection->affectingStatement(
            $this->grammar->compileUpsert($this, $values, (array) $uniqueBy, $update),
            $bindings
        );
    }

    /**
     * Increment a column's value by a given amount.
     *
     * @param  string  $column
     * @param  float|int  $amount
     * @param  array  $extra
     * @return int
     *
     * @throws \InvalidArgumentException
     */
    public function increment($column, $amount = 1, array $extra = [])
    {
        if (! is_numeric($amount)) {
            throw new InvalidArgumentException('Non-numeric value passed to increment method.');
        }

        $wrapped = $this->grammar->wrap($column);

        $columns = array_merge([$column => $this->raw("$wrapped + $amount")], $extra);

        return $this->update($columns);
    }

    /**
     * Decrement a column's value by a given amount.
     *
     * @param  string  $column
     * @param  float|int  $amount
     * @param  array  $extra
     * @return int
     *
     * @throws \InvalidArgumentException
     */
    public function decrement($column, $amount = 1, array $extra = [])
    {
        if (! is_numeric($amount)) {
            throw new InvalidArgumentException('Non-numeric value passed to decrement method.');
        }

        $wrapped = $this->grammar->wrap($column);

        $columns = array_merge([$column => $this->raw("$wrapped - $amount")], $extra);

        return $this->update($columns);
    }

    /**
     * Delete records from the database.
     *
     * @param  mixed  $id
     * @return int
     */
    public function delete($id = null)
    {
        // If an ID is passed to the method, we will set the where clause to check the
        // ID to let developers to simply and quickly remove a single row from this
        // database without manually specifying the "where" clauses on the query.
        if (! is_null($id)) {
            $this->where($this->from.'.id', '=', $id);
        }

        return $this->connection->delete(
            $this->grammar->compileDelete($this), $this->cleanBindings(
                $this->grammar->prepareBindingsForDelete($this->bindings)
            )
        );
    }

    /**
     * Run a truncate statement on the table.
     *
     * @return void
     */
    public function truncate()
    {
        foreach ($this->grammar->compileTruncate($this) as $sql => $bindings) {
            $this->connection->statement($sql, $bindings);
        }
    }

    /**
     * Get a new instance of the query builder.
     *
     * @return \Illuminate\Database\Query\Builder
     */
    public function newQuery()
    {
        return new static($this->connection, $this->grammar, $this->processor);
    }

    /**
     * Create a new query instance for a sub-query.
     *
     * @return \Illuminate\Database\Query\Builder
     */
    protected function forSubQuery()
    {
        return $this->newQuery();
    }

    /**
     * Create a raw database expression.
     *
     * @param  mixed  $value
     * @return \Illuminate\Database\Query\Expression
     */
    public function raw($value)
    {
        return $this->connection->raw($value);
    }

    /**
     * Get the current query value bindings in a flattened array.
     *
     * @return array
     */
    public function getBindings()
    {
        return Arr::flatten($this->bindings);
    }

    /**
     * Get the raw array of bindings.
     *
     * @return array
     */
    public function getRawBindings()
    {
        return $this->bindings;
    }

    /**
     * Set the bindings on the query builder.
     *
     * @param  array  $bindings
     * @param  string  $type
     * @return $this
     *
     * @throws \InvalidArgumentException
     */
    public function setBindings(array $bindings, $type = 'where')
    {
        if (! array_key_exists($type, $this->bindings)) {
            throw new InvalidArgumentException("Invalid binding type: {$type}.");
        }

        $this->bindings[$type] = $bindings;

        return $this;
    }

    /**
     * Add a binding to the query.
     *
     * @param  mixed  $value
     * @param  string  $type
     * @return $this
     *
     * @throws \InvalidArgumentException
     */
    public function addBinding($value, $type = 'where')
    {
        if (! array_key_exists($type, $this->bindings)) {
            throw new InvalidArgumentException("Invalid binding type: {$type}.");
        }

        if (is_array($value)) {
            $this->bindings[$type] = array_values(array_merge($this->bindings[$type], $value));
        } else {
            $this->bindings[$type][] = $value;
        }

        return $this;
    }

    /**
     * Merge an array of bindings into our bindings.
     *
     * @param  \Illuminate\Database\Query\Builder  $query
     * @return $this
     */
    public function mergeBindings(self $query)
    {
        $this->bindings = array_merge_recursive($this->bindings, $query->bindings);

        return $this;
    }

    /**
     * Remove all of the expressions from a list of bindings.
     *
     * @param  array  $bindings
     * @return array
     */
    public function cleanBindings(array $bindings)
    {
        return array_values(array_filter($bindings, function ($binding) {
            return ! $binding instanceof Expression;
        }));
    }

    /**
     * Get a scalar type value from an unknown type of input.
     *
     * @param  mixed  $value
     * @return mixed
     */
    protected function flattenValue($value)
    {
        return is_array($value) ? head(Arr::flatten($value)) : $value;
    }

    /**
     * Get the default key name of the table.
     *
     * @return string
     */
    protected function defaultKeyName()
    {
        return 'id';
    }

    /**
     * Get the database connection instance.
     *
     * @return \Illuminate\Database\ConnectionInterface
     */
    public function getConnection()
    {
        return $this->connection;
    }

    /**
     * Get the database query processor instance.
     *
     * @return \Illuminate\Database\Query\Processors\Processor
     */
    public function getProcessor()
    {
        return $this->processor;
    }

    /**
     * Get the query grammar instance.
     *
     * @return \Illuminate\Database\Query\Grammars\Grammar
     */
    public function getGrammar()
    {
        return $this->grammar;
    }

    /**
     * Use the write pdo for query.
     *
     * @return $this
     */
    public function useWritePdo()
    {
        $this->useWritePdo = true;

        return $this;
    }

    /**
     * Determine if the value is a query builder instance or a Closure.
     *
     * @param  mixed  $value
     * @return bool
     */
    protected function isQueryable($value)
    {
        return $value instanceof self ||
               $value instanceof EloquentBuilder ||
               $value instanceof Relation ||
               $value instanceof Closure;
    }

    /**
     * Clone the query.
     *
     * @return static
     */
    public function clone()
    {
        return clone $this;
    }

    /**
     * Clone the query without the given properties.
     *
     * @param  array  $properties
     * @return static
     */
    public function cloneWithout(array $properties)
    {
        return tap($this->clone(), function ($clone) use ($properties) {
            foreach ($properties as $property) {
                $clone->{$property} = null;
            }
        });
    }

    /**
     * Clone the query without the given bindings.
     *
     * @param  array  $except
     * @return static
     */
    public function cloneWithoutBindings(array $except)
    {
        return tap($this->clone(), function ($clone) use ($except) {
            foreach ($except as $type) {
                $clone->bindings[$type] = [];
            }
        });
    }

    /**
     * Dump the current SQL and bindings.
     *
     * @return $this
     */
    public function dump()
    {
        dump($this->toSql(), $this->getBindings());

        return $this;
    }

    /**
     * Die and dump the current SQL and bindings.
     *
     * @return void
     */
    public function dd()
    {
        dd($this->toSql(), $this->getBindings());
    }

    /**
     * Handle dynamic method calls into the method.
     *
     * @param  string  $method
     * @param  array  $parameters
     * @return mixed
     *
     * @throws \BadMethodCallException
     */
    public function __call($method, $parameters)
    {
        if (static::hasMacro($method)) {
            return $this->macroCall($method, $parameters);
        }

        if (Str::startsWith($method, 'where')) {
            return $this->dynamicWhere($method, $parameters);
        }

        static::throwBadMethodCallException($method);
    }
}<|MERGE_RESOLUTION|>--- conflicted
+++ resolved
@@ -340,11 +340,8 @@
     protected function parseSub($query)
     {
         if ($query instanceof self || $query instanceof EloquentBuilder || $query instanceof Relation) {
-<<<<<<< HEAD
             $query = $this->prependDatabaseNameIfCrossDatabaseQuery($query);
 
-=======
->>>>>>> c05390b9
             return [$query->toSql(), $query->getBindings()];
         } elseif (is_string($query)) {
             return [$query, []];
@@ -1125,24 +1122,6 @@
         $this->wheres[] = compact('type', 'column', 'values', 'boolean', 'not');
 
         $this->addBinding(array_slice($this->cleanBindings(Arr::flatten($values)), 0, 2), 'where');
-
-        return $this;
-    }
-
-    /**
-     * Add a where between statement using columns to the query.
-     *
-     * @param  string  $column
-     * @param  array  $values
-     * @param  string  $boolean
-     * @param  bool  $not
-     * @return $this
-     */
-    public function whereBetweenColumns($column, array $values, $boolean = 'and', $not = false)
-    {
-        $type = 'betweenColumns';
-
-        $this->wheres[] = compact('type', 'column', 'values', 'boolean', 'not');
 
         return $this;
     }
