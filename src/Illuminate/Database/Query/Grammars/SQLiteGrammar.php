--- conflicted
+++ resolved
@@ -136,23 +136,19 @@
     }
 
     /**
-<<<<<<< HEAD
+     * Compile an insert ignore statement into SQL.
+     *
+     * @param  \Illuminate\Database\Query\Builder  $query
+     * @param  array  $values
+     * @return string
+     */
+    public function compileInsertOrIgnore(Builder $query, array $values)
+    {
+        return Str::replaceFirst('insert', 'insert or ignore', $this->compileInsert($query, $values));
+    }
+
+    /**
      * Compile the columns for an update statement.
-=======
-     * Compile an insert ignore statement into SQL.
-     *
-     * @param  \Illuminate\Database\Query\Builder  $query
-     * @param  array  $values
-     * @return string
-     */
-    public function compileInsertOrIgnore(Builder $query, array $values)
-    {
-        return Str::replaceFirst('insert', 'insert or ignore', $this->compileInsert($query, $values));
-    }
-
-    /**
-     * Compile an update statement into SQL.
->>>>>>> 70a3fba6
      *
      * @param  \Illuminate\Database\Query\Builder  $query
      * @param  array  $values
