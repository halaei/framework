--- conflicted
+++ resolved
@@ -25,11 +25,7 @@
      *
      * @var string
      */
-<<<<<<< HEAD
     const VERSION = '5.4.0-Dev';
-=======
-    const VERSION = '5.3.6';
->>>>>>> 29923153
 
     /**
      * The base path for the Laravel installation.
