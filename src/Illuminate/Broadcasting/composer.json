--- conflicted
+++ resolved
@@ -14,20 +14,12 @@
         }
     ],
     "require": {
-<<<<<<< HEAD
         "php": "^7.1.3",
+        "psr/log": "~1.0",
         "illuminate/bus": "5.6.*",
         "illuminate/contracts": "5.6.*",
         "illuminate/queue": "5.6.*",
         "illuminate/support": "5.6.*"
-=======
-        "php": ">=7.0",
-        "psr/log": "~1.0",
-        "illuminate/bus": "5.5.*",
-        "illuminate/contracts": "5.5.*",
-        "illuminate/queue": "5.5.*",
-        "illuminate/support": "5.5.*"
->>>>>>> d85ef06f
     },
     "autoload": {
         "psr-4": {
