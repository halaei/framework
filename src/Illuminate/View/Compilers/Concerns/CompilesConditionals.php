<?php

namespace Illuminate\View\Compilers\Concerns;

trait CompilesConditionals
{
    /**
     * Identifier for the first case in switch statement.
     *
     * @var bool
     */
    protected $firstCaseInSwitch = true;

    /*
     * Compile the if-auth statements into valid PHP.
     *
     * @param  string|null  $guard
     * @return string
     */
    protected function compileAuth($guard = null)
    {
        return "<?php if(auth()->guard{$guard}->check()): ?>";
    }

    /**
     * Compile the end-auth statements into valid PHP.
     *
     * @return string
     */
    protected function compileEndAuth()
    {
        return '<?php endif; ?>';
    }

    /**
     * Compile the has-section statements into valid PHP.
     *
     * @param  string  $expression
     * @return string
     */
    protected function compileHasSection($expression)
    {
        return "<?php if (! empty(trim(\$__env->yieldContent{$expression}))): ?>";
    }

    /**
     * Compile the if-auth statements into valid PHP.
     *
     * @param  string|null  $guard
     * @return string
     */
    protected function compileAuth($guard = null)
    {
        return "<?php if(auth()->guard{$guard}->check()): ?>";
    }

    /**
     * Compile the end-auth statements into valid PHP.
     *
     * @return string
     */
    protected function compileEndAuth()
    {
        return '<?php endif; ?>';
    }

    /**
     * Compile the if-guest statements into valid PHP.
     *
     * @param  string|null  $guard
     * @return string
     */
    protected function compileGuest($guard = null)
    {
        return "<?php if(auth()->guard{$guard}->guest()): ?>";
    }

    /**
     * Compile the end-guest statements into valid PHP.
     *
     * @return string
     */
    protected function compileEndGuest()
    {
        return '<?php endif; ?>';
    }

    /**
     * Compile the if statements into valid PHP.
     *
     * @param  string  $expression
     * @return string
     */
    protected function compileIf($expression)
    {
        return "<?php if{$expression}: ?>";
    }

    /**
     * Compile the unless statements into valid PHP.
     *
     * @param  string  $expression
     * @return string
     */
    protected function compileUnless($expression)
    {
        return "<?php if (! {$expression}): ?>";
    }

    /**
     * Compile the else-if statements into valid PHP.
     *
     * @param  string  $expression
     * @return string
     */
    protected function compileElseif($expression)
    {
        return "<?php elseif{$expression}: ?>";
    }

    /**
     * Compile the else statements into valid PHP.
     *
     * @return string
     */
    protected function compileElse()
    {
        return '<?php else: ?>';
    }

    /**
     * Compile the end-if statements into valid PHP.
     *
     * @return string
     */
    protected function compileEndif()
    {
        return '<?php endif; ?>';
    }

    /**
     * Compile the end-unless statements into valid PHP.
     *
     * @return string
     */
    protected function compileEndunless()
    {
        return '<?php endif; ?>';
    }

    /**
     * Compile the if-isset statements into valid PHP.
     *
     * @param  string  $expression
     * @return string
     */
    protected function compileIsset($expression)
    {
        return "<?php if(isset{$expression}): ?>";
    }

    /**
     * Compile the end-isset statements into valid PHP.
     *
     * @return string
     */
    protected function compileEndIsset()
    {
        return '<?php endif; ?>';
    }
<<<<<<< HEAD

    /**
     * Compile the switch statements into valid PHP.
     *
     * @param  string  $expression
     * @return string
     */
    protected function compileSwitch($expression)
    {
        $this->firstCaseInSwitch = true;

        return "<?php switch{$expression}:";
    }

    /**
     * Compile the case statements into valid PHP.
     *
     * @param  string  $expression
     * @return string
     */
    protected function compileCase($expression)
    {
        if ($this->firstCaseInSwitch) {
            $this->firstCaseInSwitch = false;

            return "case {$expression}: ?>";
        }

        return "<?php case {$expression}: ?>";
    }

    /**
     * Compile the default statements in switch case into valid PHP.
     *
     * @return string
     */
    protected function compileDefault()
    {
        return '<?php default: ?>';
    }

    /**
     * Compile the end switch statements into valid PHP.
     *
     * @return string
     */
    protected function compileEndSwitch()
    {
        return '<?php endswitch; ?>';
    }
=======
>>>>>>> e09df208
}<|MERGE_RESOLUTION|>--- conflicted
+++ resolved
@@ -33,6 +33,27 @@
     }
 
     /**
+     * Compile the if-guest statements into valid PHP.
+     *
+     * @param  string|null  $guard
+     * @return string
+     */
+    protected function compileGuest($guard = null)
+    {
+        return "<?php if(auth()->guard{$guard}->guest()): ?>";
+    }
+
+    /**
+     * Compile the end-guest statements into valid PHP.
+     *
+     * @return string
+     */
+    protected function compileEndGuest()
+    {
+        return '<?php endif; ?>';
+    }
+
+    /**
      * Compile the has-section statements into valid PHP.
      *
      * @param  string  $expression
@@ -44,48 +65,6 @@
     }
 
     /**
-     * Compile the if-auth statements into valid PHP.
-     *
-     * @param  string|null  $guard
-     * @return string
-     */
-    protected function compileAuth($guard = null)
-    {
-        return "<?php if(auth()->guard{$guard}->check()): ?>";
-    }
-
-    /**
-     * Compile the end-auth statements into valid PHP.
-     *
-     * @return string
-     */
-    protected function compileEndAuth()
-    {
-        return '<?php endif; ?>';
-    }
-
-    /**
-     * Compile the if-guest statements into valid PHP.
-     *
-     * @param  string|null  $guard
-     * @return string
-     */
-    protected function compileGuest($guard = null)
-    {
-        return "<?php if(auth()->guard{$guard}->guest()): ?>";
-    }
-
-    /**
-     * Compile the end-guest statements into valid PHP.
-     *
-     * @return string
-     */
-    protected function compileEndGuest()
-    {
-        return '<?php endif; ?>';
-    }
-
-    /**
      * Compile the if statements into valid PHP.
      *
      * @param  string  $expression
@@ -168,7 +147,6 @@
     {
         return '<?php endif; ?>';
     }
-<<<<<<< HEAD
 
     /**
      * Compile the switch statements into valid PHP.
@@ -219,6 +197,4 @@
     {
         return '<?php endswitch; ?>';
     }
-=======
->>>>>>> e09df208
 }