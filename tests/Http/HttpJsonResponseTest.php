<?php

namespace Illuminate\Tests\Http;

use Illuminate\Contracts\Support\Arrayable;
use Illuminate\Contracts\Support\Jsonable;
use Illuminate\Http\JsonResponse;
use InvalidArgumentException;
use JsonSerializable;
use PHPUnit\Framework\TestCase;
use stdClass;

class HttpJsonResponseTest extends TestCase
{
    /**
     * @dataProvider setAndRetrieveDataProvider
     */
    public function testSetAndRetrieveData($data)
    {
        $response = new JsonResponse($data);

        $this->assertInstanceOf(stdClass::class, $response->getData());
        $this->assertSame('bar', $response->getData()->foo);
    }

    public function setAndRetrieveDataProvider()
    {
        return [
            'Jsonable data' => [new JsonResponseTestJsonableObject],
            'JsonSerializable data' => [new JsonResponseTestJsonSerializeObject],
            'Arrayable data' => [new JsonResponseTestArrayableObject],
            'Array data' => [['foo' => 'bar']],
        ];
    }

    public function testGetOriginalContent()
    {
        $response = new JsonResponse(new JsonResponseTestArrayableObject);
        $this->assertInstanceOf(JsonResponseTestArrayableObject::class, $response->getOriginalContent());

        $response = new JsonResponse;
        $response->setData(new JsonResponseTestArrayableObject);
        $this->assertInstanceOf(JsonResponseTestArrayableObject::class, $response->getOriginalContent());
    }

    public function testSetAndRetrieveOptions()
    {
        $response = new JsonResponse(['foo' => 'bar']);
        $response->setEncodingOptions(JSON_PRETTY_PRINT);
        $this->assertSame(JSON_PRETTY_PRINT, $response->getEncodingOptions());
    }

    public function testSetAndRetrieveDefaultOptions()
    {
        $response = new JsonResponse(['foo' => 'bar']);
        $this->assertSame(0, $response->getEncodingOptions());
    }

    public function testSetAndRetrieveStatusCode()
    {
        $response = new JsonResponse(['foo' => 'bar'], 404);
        $this->assertSame(404, $response->getStatusCode());

        $response = new JsonResponse(['foo' => 'bar']);
        $response->setStatusCode(404);
        $this->assertSame(404, $response->getStatusCode());
    }

    /**
     * @dataProvider jsonErrorDataProvider
     */
    public function testInvalidArgumentExceptionOnJsonError($data)
    {
        $this->expectException(InvalidArgumentException::class);

        new JsonResponse(['data' => $data]);
    }

    /**
<<<<<<< HEAD
     * @param  mixed  $data
     *
=======
>>>>>>> 66a14e03
     * @dataProvider jsonErrorDataProvider
     */
    public function testGracefullyHandledSomeJsonErrorsWithPartialOutputOnError($data)
    {
        new JsonResponse(['data' => $data], 200, [], JSON_PARTIAL_OUTPUT_ON_ERROR);
    }

    public function jsonErrorDataProvider()
    {
        // Resources can't be encoded
        $resource = tmpfile();

        // Recursion can't be encoded
        $recursiveObject = new stdClass;
        $objectB = new stdClass;
        $recursiveObject->b = $objectB;
        $objectB->a = $recursiveObject;

        // NAN or INF can't be encoded
        $nan = NAN;

        return [
            [$resource],
            [$recursiveObject],
            [$nan],
        ];
    }
}

class JsonResponseTestJsonableObject implements Jsonable
{
    public function toJson($options = 0)
    {
        return '{"foo":"bar"}';
    }
}

class JsonResponseTestJsonSerializeObject implements JsonSerializable
{
    public function jsonSerialize()
    {
        return ['foo' => 'bar'];
    }
}

class JsonResponseTestArrayableObject implements Arrayable
{
    public function toArray()
    {
        return ['foo' => 'bar'];
    }
}<|MERGE_RESOLUTION|>--- conflicted
+++ resolved
@@ -77,11 +77,6 @@
     }
 
     /**
-<<<<<<< HEAD
-     * @param  mixed  $data
-     *
-=======
->>>>>>> 66a14e03
      * @dataProvider jsonErrorDataProvider
      */
     public function testGracefullyHandledSomeJsonErrorsWithPartialOutputOnError($data)
