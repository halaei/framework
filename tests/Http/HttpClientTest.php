<?php

namespace Illuminate\Tests\Http;

use GuzzleHttp\Psr7\Response as Psr7Response;
use Illuminate\Http\Client\Factory;
use Illuminate\Http\Client\Request;
use Illuminate\Http\Client\RequestException;
use Illuminate\Http\Client\Response;
use Illuminate\Support\Str;
use OutOfBoundsException;
use PHPUnit\Framework\TestCase;

class HttpClientTest extends TestCase
{
    /**
     * @var \Illuminate\Http\Client\Factory
     */
    protected $factory;

    protected function setUp(): void
    {
        parent::setUp();

        $this->factory = new Factory;
    }

    public function testStubbedResponsesAreReturnedAfterFaking()
    {
        $this->factory->fake();

        $response = $this->factory->post('http://laravel.com/test-missing-page');

        $this->assertTrue($response->ok());
    }

    public function testResponseBodyCasting()
    {
        $this->factory->fake([
            '*' => ['result' => ['foo' => 'bar']],
        ]);

        $response = $this->factory->get('http://foo.com/api');

        $this->assertSame('{"result":{"foo":"bar"}}', $response->body());
        $this->assertSame('{"result":{"foo":"bar"}}', (string) $response);
        $this->assertIsArray($response->json());
        $this->assertSame(['foo' => 'bar'], $response->json()['result']);
        $this->assertSame(['foo' => 'bar'], $response->json('result'));
        $this->assertSame('bar', $response->json('result.foo'));
        $this->assertSame('default', $response->json('missing_key', 'default'));
        $this->assertSame(['foo' => 'bar'], $response['result']);
        $this->assertIsObject($response->object());
        $this->assertSame('bar', $response->object()->result->foo);
    }

    public function testUrlsCanBeStubbedByPath()
    {
        $this->factory->fake([
            'foo.com/*' => ['page' => 'foo'],
            'bar.com/*' => ['page' => 'bar'],
            '*' => ['page' => 'fallback'],
        ]);

        $fooResponse = $this->factory->post('http://foo.com/test');
        $barResponse = $this->factory->post('http://bar.com/test');
        $fallbackResponse = $this->factory->post('http://fallback.com/test');

        $this->assertSame('foo', $fooResponse['page']);
        $this->assertSame('bar', $barResponse['page']);
        $this->assertSame('fallback', $fallbackResponse['page']);

        $this->factory->assertSent(function (Request $request) {
            return $request->url() === 'http://foo.com/test' &&
                   $request->hasHeader('Content-Type', 'application/json');
        });
    }

    public function testCanSendJsonData()
    {
        $this->factory->fake();

        $this->factory->withHeaders([
            'X-Test-Header' => 'foo',
            'X-Test-ArrayHeader' => ['bar', 'baz'],
        ])->post('http://foo.com/json', [
            'name' => 'Taylor',
        ]);

        $this->factory->assertSent(function (Request $request) {
            return $request->url() === 'http://foo.com/json' &&
                   $request->hasHeader('Content-Type', 'application/json') &&
                   $request->hasHeader('X-Test-Header', 'foo') &&
                   $request->hasHeader('X-Test-ArrayHeader', ['bar', 'baz']) &&
                   $request['name'] === 'Taylor';
        });
    }

    public function testCanSendFormData()
    {
        $this->factory->fake();

        $this->factory->asForm()->post('http://foo.com/form', [
            'name' => 'Taylor',
            'title' => 'Laravel Developer',
        ]);

        $this->factory->assertSent(function (Request $request) {
            return $request->url() === 'http://foo.com/form' &&
                   $request->hasHeader('Content-Type', 'application/x-www-form-urlencoded') &&
                   $request['name'] === 'Taylor';
        });
    }

    public function testSpecificRequestIsNotBeingSent()
    {
        $this->factory->fake();

        $this->factory->post('http://foo.com/form', [
            'name' => 'Taylor',
        ]);

        $this->factory->assertNotSent(function (Request $request) {
            return $request->url() === 'http://foo.com/form' &&
                $request['name'] === 'Peter';
        });
    }

    public function testNoRequestIsNotBeingSent()
    {
        $this->factory->fake();

        $this->factory->assertNothingSent();
    }

    public function testRequestCount()
    {
        $this->factory->fake();
        $this->factory->assertSentCount(0);

        $this->factory->post('http://foo.com/form', [
            'name' => 'Taylor',
        ]);

        $this->factory->assertSentCount(1);

        $this->factory->post('http://foo.com/form', [
            'name' => 'Jim',
        ]);

        $this->factory->assertSentCount(2);
    }

    public function testCanSendMultipartData()
    {
        $this->factory->fake();

        $this->factory->asMultipart()->post('http://foo.com/multipart', [
            [
                'name' => 'foo',
                'contents' => 'data',
                'headers' => ['X-Test-Header' => 'foo'],
            ],
        ]);

        $this->factory->assertSent(function (Request $request) {
            return $request->url() === 'http://foo.com/multipart' &&
                   Str::startsWith($request->header('Content-Type')[0], 'multipart') &&
                   $request[0]['name'] === 'foo';
        });
    }

    public function testFilesCanBeAttached()
    {
        $this->factory->fake();

        $this->factory->attach('foo', 'data', 'file.txt', ['X-Test-Header' => 'foo'])
                ->post('http://foo.com/file');

        $this->factory->assertSent(function (Request $request) {
            return $request->url() === 'http://foo.com/file' &&
                   Str::startsWith($request->header('Content-Type')[0], 'multipart') &&
                   $request[0]['name'] === 'foo' &&
                   $request->hasFile('foo', 'data', 'file.txt');
        });
    }

    public function testCanSendMultipartDataWithSimplifiedParameters()
    {
        $this->factory->fake();

        $this->factory->asMultipart()->post('http://foo.com/multipart', [
            'foo' => 'bar',
        ]);

        $this->factory->assertSent(function (Request $request) {
            return $request->url() === 'http://foo.com/multipart' &&
                Str::startsWith($request->header('Content-Type')[0], 'multipart') &&
                $request[0]['name'] === 'foo' &&
                $request[0]['contents'] === 'bar';
        });
    }

    public function testCanSendMultipartDataWithBothSimplifiedAndExtendedParameters()
    {
        $this->factory->fake();

        $this->factory->asMultipart()->post('http://foo.com/multipart', [
            'foo' => 'bar',
            [
                'name' => 'foobar',
                'contents' => 'data',
                'headers' => ['X-Test-Header' => 'foo'],
            ],
        ]);

        $this->factory->assertSent(function (Request $request) {
            return $request->url() === 'http://foo.com/multipart' &&
                Str::startsWith($request->header('Content-Type')[0], 'multipart') &&
                $request[0]['name'] === 'foo' &&
                $request[0]['contents'] === 'bar' &&
                $request[1]['name'] === 'foobar' &&
                $request[1]['contents'] === 'data' &&
                $request[1]['headers']['X-Test-Header'] === 'foo';
        });
    }

    public function testItCanSendToken()
    {
        $this->factory->fake();

        $this->factory->withToken('token')->post('http://foo.com/json');

        $this->factory->assertSent(function (Request $request) {
            return $request->url() === 'http://foo.com/json' &&
                $request->hasHeader('Authorization', 'Bearer token');
        });
    }

    public function testSequenceBuilder()
    {
        $this->factory->fake([
            '*' => $this->factory->sequence()
                ->push('Ok', 201)
                ->push(['fact' => 'Cats are great!'])
                ->pushFile(__DIR__.'/fixtures/test.txt')
                ->pushStatus(403),
        ]);

        $response = $this->factory->get('https://example.com');
        $this->assertSame('Ok', $response->body());
        $this->assertSame(201, $response->status());

        $response = $this->factory->get('https://example.com');
        $this->assertSame(['fact' => 'Cats are great!'], $response->json());
        $this->assertSame(200, $response->status());

        $response = $this->factory->get('https://example.com');
        $this->assertSame("This is a story about something that happened long ago when your grandfather was a child.\n", $response->body());
        $this->assertSame(200, $response->status());

        $response = $this->factory->get('https://example.com');
        $this->assertSame('', $response->body());
        $this->assertSame(403, $response->status());

        $this->expectException(OutOfBoundsException::class);

        // The sequence is empty, it should throw an exception.
        $this->factory->get('https://example.com');
    }

    public function testSequenceBuilderCanKeepGoingWhenEmpty()
    {
        $this->factory->fake([
            '*' => $this->factory->sequence()
                ->dontFailWhenEmpty()
                ->push('Ok'),
        ]);

        $response = $this->factory->get('https://laravel.com');
        $this->assertSame('Ok', $response->body());

        // The sequence is empty, but it should not fail.
        $this->factory->get('https://laravel.com');
    }

    public function testAssertSequencesAreEmpty()
    {
        $this->factory->fake([
            '*' => $this->factory->sequence()
                ->push('1')
                ->push('2'),
        ]);

        $this->factory->get('https://example.com');
        $this->factory->get('https://example.com');

        $this->factory->assertSequencesAreEmpty();
    }

    public function testFakeSequence()
    {
        $this->factory->fakeSequence()
            ->pushStatus(201)
            ->pushStatus(301);

        $this->assertSame(201, $this->factory->get('https://example.com')->status());
        $this->assertSame(301, $this->factory->get('https://example.com')->status());
    }

    public function testWithCookies()
    {
        $this->factory->fakeSequence()->pushStatus(200);

        $response = $this->factory->withCookies(
            ['foo' => 'bar'], 'https://laravel.com'
        )->get('https://laravel.com');

        $this->assertCount(1, $response->cookies()->toArray());

        /** @var \GuzzleHttp\Cookie\CookieJarInterface $responseCookies */
        $responseCookie = $response->cookies()->toArray()[0];

        $this->assertSame('foo', $responseCookie['Name']);
        $this->assertSame('bar', $responseCookie['Value']);
        $this->assertSame('https://laravel.com', $responseCookie['Domain']);
    }

    public function testGetWithArrayQueryParam()
    {
        $this->factory->fake();

        $this->factory->get('http://foo.com/get', ['foo' => 'bar']);

        $this->factory->assertSent(function (Request $request) {
            return $request->url() === 'http://foo.com/get?foo=bar'
                && $request['foo'] === 'bar';
        });
    }

    public function testGetWithStringQueryParam()
    {
        $this->factory->fake();

        $this->factory->get('http://foo.com/get', 'foo=bar');

        $this->factory->assertSent(function (Request $request) {
            return $request->url() === 'http://foo.com/get?foo=bar'
                && $request['foo'] === 'bar';
        });
    }

    public function testGetWithQuery()
    {
        $this->factory->fake();

        $this->factory->get('http://foo.com/get?foo=bar&page=1');

        $this->factory->assertSent(function (Request $request) {
            return $request->url() === 'http://foo.com/get?foo=bar&page=1'
                && $request['foo'] === 'bar'
                && $request['page'] === '1';
        });
    }

    public function testGetWithQueryWontEncode()
    {
        $this->factory->fake();

        $this->factory->get('http://foo.com/get?foo;bar;1;5;10&page=1');

        $this->factory->assertSent(function (Request $request) {
            return $request->url() === 'http://foo.com/get?foo;bar;1;5;10&page=1'
                && ! isset($request['foo'])
                && ! isset($request['bar'])
                && $request['page'] === '1';
        });
    }

    public function testGetWithArrayQueryParamOverwrites()
    {
        $this->factory->fake();

        $this->factory->get('http://foo.com/get?foo=bar&page=1', ['hello' => 'world']);

        $this->factory->assertSent(function (Request $request) {
            return $request->url() === 'http://foo.com/get?hello=world'
                && $request['hello'] === 'world';
        });
    }

    public function testGetWithArrayQueryParamEncodes()
    {
        $this->factory->fake();

        $this->factory->get('http://foo.com/get', ['foo;bar; space test' => 'laravel']);

        $this->factory->assertSent(function (Request $request) {
            return $request->url() === 'http://foo.com/get?foo%3Bbar%3B%20space%20test=laravel'
                && $request['foo;bar; space test'] === 'laravel';
        });
    }

    public function testCanConfirmManyHeaders()
    {
        $this->factory->fake();

        $this->factory->withHeaders([
            'X-Test-Header' => 'foo',
            'X-Test-ArrayHeader' => ['bar', 'baz'],
        ])->post('http://foo.com/json');

        $this->factory->assertSent(function (Request $request) {
            return $request->url() === 'http://foo.com/json' &&
                   $request->hasHeaders([
                       'X-Test-Header' => 'foo',
                       'X-Test-ArrayHeader' => ['bar', 'baz'],
                   ]);
        });
    }

    public function testCanConfirmManyHeadersUsingAString()
    {
        $this->factory->fake();

        $this->factory->withHeaders([
            'X-Test-Header' => 'foo',
            'X-Test-ArrayHeader' => ['bar', 'baz'],
        ])->post('http://foo.com/json');

        $this->factory->assertSent(function (Request $request) {
            return $request->url() === 'http://foo.com/json' &&
                   $request->hasHeaders('X-Test-Header');
        });
    }

<<<<<<< HEAD
    public function testRequestExceptionSummary()
    {
        $this->expectException(RequestException::class);
        $this->expectExceptionMessage('{"error":{"code":403,"message":"The Request can not be completed"}}');

        $error = [
            'error' => [
                'code' => 403,
                'message' => 'The Request can not be completed',
            ],
        ];
        $response = new Psr7Response(403, [], json_encode($error));

        throw new RequestException(new Response($response));
    }

    public function testRequestExceptionTruncatedSummary()
    {
        $this->expectException(RequestException::class);
        $this->expectExceptionMessage('{"error":{"code":403,"message":"The Request can not be completed because quota limit was exceeded. Please, check our sup (truncated...)');

        $error = [
            'error' => [
                'code' => 403,
                'message' => 'The Request can not be completed because quota limit was exceeded. Please, check our support team to increase your limit',
            ],
        ];
        $response = new Psr7Response(403, [], json_encode($error));

        throw new RequestException(new Response($response));
    }

    public function testRequestExceptionEmptyBody()
    {
        $this->expectException(RequestException::class);
        $this->expectExceptionMessageMatches('/HTTP request returned status code 403$/');

        $response = new Psr7Response(403);

        throw new RequestException(new Response($response));
=======
    public function testSinkToFile()
    {
        $this->factory->fakeSequence()->push('abc123');

        $destination = __DIR__.'/fixtures/sunk.txt';

        if (file_exists($destination)) {
            unlink($destination);
        }

        $this->factory->withOptions(['sink' => $destination])->get('https://example.com');

        $this->assertFileExists($destination);
        $this->assertSame('abc123', file_get_contents($destination));

        unlink($destination);
    }

    public function testSinkToResource()
    {
        $this->factory->fakeSequence()->push('abc123');

        $resource = fopen('php://temp', 'w');

        $this->factory->sink($resource)->get('https://example.com');

        $this->assertSame(0, ftell($resource));
        $this->assertSame('abc123', stream_get_contents($resource));
    }

    public function testSinkWhenStubbedByPath()
    {
        $this->factory->fake([
            'foo.com/*' => ['page' => 'foo'],
        ]);

        $resource = fopen('php://temp', 'w');

        $this->factory->sink($resource)->get('http://foo.com/test');

        $this->assertSame(json_encode(['page' => 'foo']), stream_get_contents($resource));
>>>>>>> fba984b0
    }
}<|MERGE_RESOLUTION|>--- conflicted
+++ resolved
@@ -434,7 +434,6 @@
         });
     }
 
-<<<<<<< HEAD
     public function testRequestExceptionSummary()
     {
         $this->expectException(RequestException::class);
@@ -475,7 +474,8 @@
         $response = new Psr7Response(403);
 
         throw new RequestException(new Response($response));
-=======
+    }
+
     public function testSinkToFile()
     {
         $this->factory->fakeSequence()->push('abc123');
@@ -517,6 +517,5 @@
         $this->factory->sink($resource)->get('http://foo.com/test');
 
         $this->assertSame(json_encode(['page' => 'foo']), stream_get_contents($resource));
->>>>>>> fba984b0
     }
 }