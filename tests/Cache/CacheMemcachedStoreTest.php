<?php

namespace Illuminate\Tests\Cache;

use Illuminate\Cache\MemcachedStore;
use Illuminate\Support\Carbon;
use Memcached;
use Mockery as m;
use PHPUnit\Framework\TestCase;
use stdClass;

class CacheMemcachedStoreTest extends TestCase
{
    public function tearDown(): void
    {
        m::close();

        parent::tearDown();
    }

    public function testGetReturnsNullWhenNotFound()
    {
        if (! class_exists(Memcached::class)) {
            $this->markTestSkipped('Memcached module not installed');
        }

        $memcache = $this->getMockBuilder(stdClass::class)->addMethods(['get', 'getResultCode'])->getMock();
        $memcache->expects($this->once())->method('get')->with($this->equalTo('foo:bar'))->willReturn(null);
        $memcache->expects($this->once())->method('getResultCode')->willReturn(1);
        $store = new MemcachedStore($memcache, 'foo');
        $this->assertNull($store->get('bar'));
    }

    public function testMemcacheValueIsReturned()
    {
        if (! class_exists(Memcached::class)) {
            $this->markTestSkipped('Memcached module not installed');
        }

        $memcache = $this->getMockBuilder(stdClass::class)->addMethods(['get', 'getResultCode'])->getMock();
        $memcache->expects($this->once())->method('get')->willReturn('bar');
        $memcache->expects($this->once())->method('getResultCode')->willReturn(0);
        $store = new MemcachedStore($memcache);
        $this->assertSame('bar', $store->get('foo'));
    }

    public function testMemcacheGetMultiValuesAreReturnedWithCorrectKeys()
    {
        if (! class_exists(Memcached::class)) {
            $this->markTestSkipped('Memcached module not installed');
        }

        $memcache = $this->getMockBuilder(stdClass::class)->addMethods(['getMulti', 'getResultCode'])->getMock();
        $memcache->expects($this->once())->method('getMulti')->with(
            ['foo:foo', 'foo:bar', 'foo:baz']
        )->willReturn([
            'fizz', 'buzz', 'norf',
        ]);
        $memcache->expects($this->once())->method('getResultCode')->willReturn(0);
        $store = new MemcachedStore($memcache, 'foo');
        $this->assertEquals([
            'foo'   => 'fizz',
            'bar'   => 'buzz',
            'baz'   => 'norf',
        ], $store->many([
            'foo', 'bar', 'baz',
        ]));
    }

    public function testSetMethodProperlyCallsMemcache()
    {
        if (! class_exists(Memcached::class)) {
            $this->markTestSkipped('Memcached module not installed');
        }

        Carbon::setTestNow($now = Carbon::now());
        $memcache = $this->getMockBuilder(Memcached::class)->onlyMethods(['set'])->getMock();
        $memcache->expects($this->once())->method('set')->with($this->equalTo('foo'), $this->equalTo('bar'), $this->equalTo($now->timestamp + 60))->willReturn(true);
        $store = new MemcachedStore($memcache);
        $result = $store->put('foo', 'bar', 60);
        $this->assertTrue($result);
        Carbon::setTestNow();
    }

    public function testIncrementMethodProperlyCallsMemcache()
    {
        if (! class_exists(Memcached::class)) {
            $this->markTestSkipped('Memcached module not installed');
        }

<<<<<<< HEAD
        $memcache = $this->getMockBuilder(Memcached::class)->onlyMethods(['increment'])->getMock();
        $memcache->expects($this->once())->method('increment')->with($this->equalTo('foo'), $this->equalTo(5));
        $store = new MemcachedStore($memcache);
=======
        /* @link https://github.com/php-memcached-dev/php-memcached/pull/468 */
        if (version_compare(phpversion(), '8.0.0', '>=')) {
            $this->markTestSkipped('Test broken due to parse error in PHP Memcached.');
        }

        $memcached = m::mock(Memcached::class);
        $memcached->shouldReceive('increment')->with('foo', 5)->once()->andReturn(5);

        $store = new MemcachedStore($memcached);
>>>>>>> 33889f0e
        $store->increment('foo', 5);
    }

    public function testDecrementMethodProperlyCallsMemcache()
    {
        if (! class_exists(Memcached::class)) {
            $this->markTestSkipped('Memcached module not installed');
        }

<<<<<<< HEAD
        $memcache = $this->getMockBuilder(Memcached::class)->onlyMethods(['decrement'])->getMock();
        $memcache->expects($this->once())->method('decrement')->with($this->equalTo('foo'), $this->equalTo(5));
        $store = new MemcachedStore($memcache);
=======
        /* @link https://github.com/php-memcached-dev/php-memcached/pull/468 */
        if (version_compare(phpversion(), '8.0.0', '>=')) {
            $this->markTestSkipped('Test broken due to parse error in PHP Memcached.');
        }

        $memcached = m::mock(Memcached::class);
        $memcached->shouldReceive('decrement')->with('foo', 5)->once()->andReturn(0);

        $store = new MemcachedStore($memcached);
>>>>>>> 33889f0e
        $store->decrement('foo', 5);
    }

    public function testStoreItemForeverProperlyCallsMemcached()
    {
        if (! class_exists(Memcached::class)) {
            $this->markTestSkipped('Memcached module not installed');
        }

        $memcache = $this->getMockBuilder(Memcached::class)->onlyMethods(['set'])->getMock();
        $memcache->expects($this->once())->method('set')->with($this->equalTo('foo'), $this->equalTo('bar'), $this->equalTo(0))->willReturn(true);
        $store = new MemcachedStore($memcache);
        $result = $store->forever('foo', 'bar');
        $this->assertTrue($result);
    }

    public function testForgetMethodProperlyCallsMemcache()
    {
        if (! class_exists(Memcached::class)) {
            $this->markTestSkipped('Memcached module not installed');
        }

        $memcache = $this->getMockBuilder(Memcached::class)->onlyMethods(['delete'])->getMock();
        $memcache->expects($this->once())->method('delete')->with($this->equalTo('foo'));
        $store = new MemcachedStore($memcache);
        $store->forget('foo');
    }

    public function testFlushesCached()
    {
        if (! class_exists(Memcached::class)) {
            $this->markTestSkipped('Memcached module not installed');
        }

        $memcache = $this->getMockBuilder(Memcached::class)->onlyMethods(['flush'])->getMock();
        $memcache->expects($this->once())->method('flush')->willReturn(true);
        $store = new MemcachedStore($memcache);
        $result = $store->flush();
        $this->assertTrue($result);
    }

    public function testGetAndSetPrefix()
    {
        if (! class_exists(Memcached::class)) {
            $this->markTestSkipped('Memcached module not installed');
        }

        $store = new MemcachedStore(new Memcached, 'bar');
        $this->assertSame('bar:', $store->getPrefix());
        $store->setPrefix('foo');
        $this->assertSame('foo:', $store->getPrefix());
        $store->setPrefix(null);
        $this->assertEmpty($store->getPrefix());
    }
}<|MERGE_RESOLUTION|>--- conflicted
+++ resolved
@@ -88,11 +88,6 @@
             $this->markTestSkipped('Memcached module not installed');
         }
 
-<<<<<<< HEAD
-        $memcache = $this->getMockBuilder(Memcached::class)->onlyMethods(['increment'])->getMock();
-        $memcache->expects($this->once())->method('increment')->with($this->equalTo('foo'), $this->equalTo(5));
-        $store = new MemcachedStore($memcache);
-=======
         /* @link https://github.com/php-memcached-dev/php-memcached/pull/468 */
         if (version_compare(phpversion(), '8.0.0', '>=')) {
             $this->markTestSkipped('Test broken due to parse error in PHP Memcached.');
@@ -102,7 +97,6 @@
         $memcached->shouldReceive('increment')->with('foo', 5)->once()->andReturn(5);
 
         $store = new MemcachedStore($memcached);
->>>>>>> 33889f0e
         $store->increment('foo', 5);
     }
 
@@ -112,11 +106,6 @@
             $this->markTestSkipped('Memcached module not installed');
         }
 
-<<<<<<< HEAD
-        $memcache = $this->getMockBuilder(Memcached::class)->onlyMethods(['decrement'])->getMock();
-        $memcache->expects($this->once())->method('decrement')->with($this->equalTo('foo'), $this->equalTo(5));
-        $store = new MemcachedStore($memcache);
-=======
         /* @link https://github.com/php-memcached-dev/php-memcached/pull/468 */
         if (version_compare(phpversion(), '8.0.0', '>=')) {
             $this->markTestSkipped('Test broken due to parse error in PHP Memcached.');
@@ -126,7 +115,6 @@
         $memcached->shouldReceive('decrement')->with('foo', 5)->once()->andReturn(0);
 
         $store = new MemcachedStore($memcached);
->>>>>>> 33889f0e
         $store->decrement('foo', 5);
     }
 
